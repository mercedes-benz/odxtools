# SPDX-License-Identifier: MIT
from dataclasses import dataclass
from enum import Enum
from typing import TYPE_CHECKING, Any, Dict, List, Optional, cast
from xml.etree import ElementTree

from .element import BaseElement
from .exceptions import odxraise, odxrequire
from .nameditemlist import NamedItemList
from .odxlink import OdxDocFragment, OdxLinkDatabase, OdxLinkId, OdxLinkRef
from .unit import Unit
<<<<<<< HEAD
from .utils import short_name_as_id
=======
from .utils import create_description_from_et
>>>>>>> 1381e3fa

if TYPE_CHECKING:
    from .diaglayer import DiagLayer


class UnitGroupCategory(Enum):
    COUNTRY = "COUNTRY"
    EQUIV_UNITS = "EQUIV-UNITS"


@dataclass
class UnitGroup(BaseElement):
    """A group of units.

    There are two categories of groups: COUNTRY and EQUIV-UNITS.
    """
    category: UnitGroupCategory
    unit_refs: List[OdxLinkRef]
    oid: Optional[str]

    def __post_init__(self):
        self._units = NamedItemList[Unit]()

    @staticmethod
    def from_et(et_element: ElementTree.Element, doc_frags: List[OdxDocFragment]) -> "UnitGroup":
        oid = et_element.get("OID")
        kwargs = BaseElement.get_kwargs(et_element, doc_frags)
        category_str = odxrequire(et_element.findtext("CATEGORY"))
        try:
            category = UnitGroupCategory(category_str)
        except ValueError:
            category = cast(UnitGroupCategory, None)
            odxraise(f"Encountered unknown unit group category '{category_str}'")

        unit_refs: List[OdxLinkRef] = [
            odxrequire(OdxLinkRef.from_et(el, doc_frags))
            for el in et_element.iterfind("UNIT-REFS/UNIT-REF")
        ]

        return UnitGroup(category=category, unit_refs=unit_refs, oid=oid, **kwargs)

    def _build_odxlinks(self) -> Dict[OdxLinkId, Any]:
        return {}

    def _resolve_odxlinks(self, odxlinks: OdxLinkDatabase) -> None:
        self._units = NamedItemList[Unit]([odxlinks.resolve(ref) for ref in self.unit_refs])

    def _resolve_snrefs(self, diag_layer: "DiagLayer") -> None:
        pass

    @property
    def units(self) -> NamedItemList[Unit]:
        return self._units<|MERGE_RESOLUTION|>--- conflicted
+++ resolved
@@ -9,11 +9,6 @@
 from .nameditemlist import NamedItemList
 from .odxlink import OdxDocFragment, OdxLinkDatabase, OdxLinkId, OdxLinkRef
 from .unit import Unit
-<<<<<<< HEAD
-from .utils import short_name_as_id
-=======
-from .utils import create_description_from_et
->>>>>>> 1381e3fa
 
 if TYPE_CHECKING:
     from .diaglayer import DiagLayer
