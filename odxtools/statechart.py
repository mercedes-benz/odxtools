--- conflicted
+++ resolved
@@ -9,11 +9,6 @@
 from .odxlink import OdxDocFragment, OdxLinkDatabase, OdxLinkId
 from .state import State
 from .statetransition import StateTransition
-<<<<<<< HEAD
-from .utils import short_name_as_id
-=======
-from .utils import create_description_from_et
->>>>>>> 1381e3fa
 
 if TYPE_CHECKING:
     from .diaglayer import DiagLayer
@@ -54,12 +49,8 @@
             semantic=semantic,
             state_transitions=state_transitions,
             start_state_snref=start_state_snref,
-<<<<<<< HEAD
-            states=NamedItemList(short_name_as_id, states),
+            states=NamedItemList(states),
             **kwargs)
-=======
-            states=NamedItemList(states))
->>>>>>> 1381e3fa
 
     def _build_odxlinks(self) -> Dict[OdxLinkId, Any]:
         odxlinks = {self.odx_id: self}
