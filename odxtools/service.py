--- conflicted
+++ resolved
@@ -1,11 +1,7 @@
 # SPDX-License-Identifier: MIT
 # Copyright (c) 2022 MBition GmbH
-<<<<<<< HEAD
-from typing import List, Iterable, Optional, Union
-=======
 from typing import Any, Dict, Iterable, List, Optional, Union, cast
 from xml.etree import ElementTree
->>>>>>> 652837c8
 
 from .admindata import AdminData
 from .audience import Audience
@@ -23,25 +19,6 @@
 
 
 class DiagService:
-<<<<<<< HEAD
-    def __init__(self,
-                 *,
-                 odx_id: OdxLinkId,
-                 short_name: str,
-                 request: Union[OdxLinkRef, Request],
-                 positive_responses: Union[Iterable[OdxLinkRef], Iterable[Response]],
-                 negative_responses: Union[Iterable[OdxLinkRef], Iterable[Response]],
-                 long_name: Optional[str] = None,
-                 admin_data: Optional[AdminData] = None,
-                 description: Optional[str] = None,
-                 semantic: Optional[str] = None,
-                 addressing: Optional[str] = None,
-                 audience: Optional[Audience] = None,
-                 functional_class_refs: Iterable[OdxLinkRef] = [],
-                 pre_condition_state_refs: Iterable[OdxLinkRef] = [],
-                 state_transition_refs: Iterable[OdxLinkRef] = [],
-                 sdgs: List[SpecialDataGroup] = []):
-=======
 
     def __init__(
         self,
@@ -61,7 +38,6 @@
         state_transition_refs: Iterable[OdxLinkRef],
         sdgs: List[SpecialDataGroup],
     ):
->>>>>>> 652837c8
         """Constructs the service.
 
         Parameters:
@@ -190,23 +166,6 @@
 
         sdgs = create_sdgs_from_et(et_element.find("SDGS"), doc_frags)
 
-<<<<<<< HEAD
-        return DiagService(odx_id=odx_id,
-                           short_name=short_name,
-                           request=request_ref,
-                           positive_responses=pos_res_refs,
-                           negative_responses=neg_res_refs,
-                           long_name=long_name,
-                           description=description,
-                           admin_data=admin_data,
-                           semantic=semantic,
-                           addressing=addressing,
-                           audience=audience,
-                           functional_class_refs=functional_class_refs,
-                           pre_condition_state_refs=pre_condition_state_refs,
-                           state_transition_refs=state_transition_refs,
-                           sdgs=sdgs)
-=======
         return DiagService(
             odx_id=odx_id,
             short_name=short_name,
@@ -223,7 +182,6 @@
             state_transition_refs=state_transition_refs,
             sdgs=sdgs,
         )
->>>>>>> 652837c8
 
     @property
     def request(self) -> Optional[Request]:
