--- conflicted
+++ resolved
@@ -1,11 +1,7 @@
 # SPDX-License-Identifier: MIT
 # Copyright (c) 2022 MBition GmbH
-<<<<<<< HEAD
-from typing import List, Iterable, Optional, Union
-=======
 from typing import TYPE_CHECKING, Any, Dict, Iterable, List, Optional, Union, cast
 from xml.etree import ElementTree
->>>>>>> 37750900
 
 from .admindata import AdminData
 from .audience import Audience
@@ -26,25 +22,6 @@
 
 
 class DiagService:
-<<<<<<< HEAD
-    def __init__(self,
-                 *,
-                 odx_id: OdxLinkId,
-                 short_name: str,
-                 request: Union[OdxLinkRef, Request],
-                 positive_responses: Union[Iterable[OdxLinkRef], Iterable[Response]],
-                 negative_responses: Union[Iterable[OdxLinkRef], Iterable[Response]],
-                 long_name: Optional[str] = None,
-                 admin_data: Optional[AdminData] = None,
-                 description: Optional[str] = None,
-                 semantic: Optional[str] = None,
-                 addressing: Optional[str] = None,
-                 audience: Optional[Audience] = None,
-                 functional_class_refs: Iterable[OdxLinkRef] = [],
-                 pre_condition_state_refs: Iterable[OdxLinkRef] = [],
-                 state_transition_refs: Iterable[OdxLinkRef] = [],
-                 sdgs: List[SpecialDataGroup] = []):
-=======
 
     def __init__(
         self,
@@ -58,13 +35,13 @@
         admin_data: Optional[AdminData],
         description: Optional[str],
         semantic: Optional[str],
+        addressing: Optional[str] = None,
         audience: Optional[Audience],
         functional_class_refs: Iterable[OdxLinkRef],
         pre_condition_state_refs: Iterable[OdxLinkRef],
         state_transition_refs: Iterable[OdxLinkRef],
         sdgs: List[SpecialDataGroup],
     ):
->>>>>>> 37750900
         """Constructs the service.
 
         Parameters:
@@ -82,11 +59,8 @@
         self.long_name: Optional[str] = long_name
         self.description: Optional[str] = description
         self.semantic: Optional[str] = semantic
-<<<<<<< HEAD
         self.addressing: Optional[str] = addressing
-=======
         self.admin_data: Optional[AdminData] = admin_data
->>>>>>> 37750900
         self.audience: Optional[Audience] = audience
         self.functional_class_refs: List[OdxLinkRef] = list(functional_class_refs)
         self._functional_classes: Union[List[FunctionalClass], NamedItemList[FunctionalClass]] = []
@@ -197,23 +171,6 @@
 
         sdgs = create_sdgs_from_et(et_element.find("SDGS"), doc_frags)
 
-<<<<<<< HEAD
-        return DiagService(odx_id=odx_id,
-                           short_name=short_name,
-                           request=request_ref,
-                           positive_responses=pos_res_refs,
-                           negative_responses=neg_res_refs,
-                           long_name=long_name,
-                           description=description,
-                           admin_data=admin_data,
-                           semantic=semantic,
-                           addressing=addressing,
-                           audience=audience,
-                           functional_class_refs=functional_class_refs,
-                           pre_condition_state_refs=pre_condition_state_refs,
-                           state_transition_refs=state_transition_refs,
-                           sdgs=sdgs)
-=======
         return DiagService(
             odx_id=odx_id,
             short_name=short_name,
@@ -224,13 +181,13 @@
             description=description,
             admin_data=admin_data,
             semantic=semantic,
+            addressing=addressing,
             audience=audience,
             functional_class_refs=functional_class_refs,
             pre_condition_state_refs=pre_condition_state_refs,
             state_transition_refs=state_transition_refs,
             sdgs=sdgs,
         )
->>>>>>> 37750900
 
     @property
     def request(self) -> Optional[Request]:
