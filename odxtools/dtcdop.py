--- conflicted
+++ resolved
@@ -52,15 +52,10 @@
         # box...
         dtc = DiagnosticTroubleCode(
             trouble_code=trouble_code,
-<<<<<<< HEAD
             odx_id=cast(OdxLinkId, None),
             short_name=f'DTC_{trouble_code:06x}',
             long_name=None,
             description=None,
-=======
-            odx_id=None,
-            short_name=f'DTC_{trouble_code:06x}',
->>>>>>> 1381e3fa
             text=None,
             display_trouble_code=None,
             level=None,
