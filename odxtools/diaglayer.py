# SPDX-License-Identifier: MIT
# Copyright (c) 2022 MBition GmbH
import warnings
from copy import copy
from itertools import chain
from typing import Any, Dict, Iterable, List, Optional, Tuple, Union, cast
from xml.etree import ElementTree

from deprecation import deprecated

from .admindata import AdminData
from .audience import AdditionalAudience, Audience
from .communicationparameter import CommunicationParameterRef
from .companydata import CompanyData, create_company_datas_from_et
from .dataobjectproperty import DopBase
from .diagdatadictionaryspec import DiagDataDictionarySpec
from .diaglayerraw import DiagLayerRaw
from .diaglayertype import DiagLayerType
from .ecu_variant_patterns import EcuVariantPattern, create_ecu_variant_patterns_from_et
from .exceptions import DecodeError, OdxWarning
from .functionalclass import FunctionalClass
from .globals import logger
from .message import Message
from .nameditemlist import NamedItemList
from .odxlink import OdxDocFragment, OdxLinkDatabase, OdxLinkId, OdxLinkRef
from .parentref import ParentRef
from .service import DiagService
from .singleecujob import SingleEcuJob
from .specialdata import SpecialDataGroup, create_sdgs_from_et
from .statechart import StateChart
from .structures import Request, Response, create_any_structure_from_et
from .utils import create_description_from_et, short_name_as_id


class DiagLayer:

<<<<<<< HEAD
        def _resolve_references(self, odxlinks: OdxLinkDatabase):
            self.parent_diag_layer = odxlinks.resolve(self.parent_ref)

        def get_inheritance_priority(self):
            return PRIORITY_OF_DIAG_LAYER_TYPE[self.parent_diag_layer.variant_type]

        def get_inherited_services(self) \
                -> List[Union[DiagService, SingleEcuJob]]:

            if self.parent_diag_layer is None:
                return []

            services = dict()
            for service in self.parent_diag_layer._services:
                assert isinstance(service, (DiagService, SingleEcuJob))

                if service.short_name not in self.not_inherited_diag_comms:
                    services[service.short_name] = service

            return list(services.values())

        def get_inherited_data_object_properties(self) \
                -> List[DopBase]:
            if self.parent_diag_layer is None:
                return []

            dops = {
                dop.short_name: dop
                for dop in self.parent_diag_layer._data_object_properties
                if dop.short_name not in self.not_inherited_dops
            }
            return list(dops.values())

        def get_inherited_communication_parameters(self):
            return self.parent_diag_layer._communication_parameters

    def __init__(self,
                 *,
                 variant_type : DIAG_LAYER_TYPE,
                 odx_id,
                 short_name,
                 long_name,
                 description,
                 requests: List[Request],
                 positive_responses: List[Response],
                 negative_responses: List[Response],
                 global_negative_responses: List[Response] = [],
                 services: List[DiagService],
                 single_ecu_jobs: List[SingleEcuJob],
                 diag_comm_refs: List[OdxLinkRef],
                 parent_refs: List[ParentRef],
                 diag_data_dictionary_spec: Optional[DiagDataDictionarySpec],
                 communication_parameters: Iterable[CommunicationParameterRef],
                 additional_audiences: List[AdditionalAudience],
                 functional_classes: List[FunctionalClass],
                 states: List[State],
                 state_transitions: List[StateTransition],
                 import_refs: List[OdxLinkRef],
                 sdgs: List[SpecialDataGroup],
                 ecu_variant_patterns: List[EcuVariantPattern] = [],
                 ):
        logger.info(f"Initializing variant type {variant_type.value}")
        self.variant_type = variant_type

        self.odx_id = odx_id
        self.short_name = short_name
        self.long_name = long_name
        self.description = description
        self.sdgs = sdgs
        self.ecu_variant_patterns = ecu_variant_patterns

        # Requests and Responses
        self.requests = requests
        self.positive_responses = NamedItemList[Response](short_name_as_id,
                                                          positive_responses)
        self.negative_responses = NamedItemList[Response](short_name_as_id,
                                                          negative_responses)
        self.global_negative_responses = NamedItemList[Response](short_name_as_id,
                                                                 global_negative_responses)

        # ParentRefs
        self.parent_refs = parent_refs

        # DiagServices (note that they do not include inherited services!)
        self._local_services = NamedItemList[DiagService](short_name_as_id,
                                                          services)
        self._local_single_ecu_jobs = NamedItemList[SingleEcuJob](short_name_as_id,
                                                                  single_ecu_jobs)
=======
    def __init__(
        self,
        *,
        diag_layer_raw: DiagLayerRaw,
    ):
        self.diag_layer_raw = diag_layer_raw

        # diagnostic communications. For convenience, we create
        # separate lists of diag comms for the different kinds of
        # communication objects.
        services = [dc for dc in diag_layer_raw.diag_comms if isinstance(dc, DiagService)]
        single_ecu_jobs = [dc for dc in diag_layer_raw.diag_comms if isinstance(dc, SingleEcuJob)]
        diag_comm_refs = [dc for dc in diag_layer_raw.diag_comms if isinstance(dc, OdxLinkRef)]
        self._local_services = NamedItemList[DiagService](short_name_as_id, services)
        self._local_single_ecu_jobs = NamedItemList[SingleEcuJob](short_name_as_id, single_ecu_jobs)
>>>>>>> 652837c8
        self._diag_comm_refs = diag_comm_refs

        # DOP, units, etc
        self.local_diag_data_dictionary_spec = diag_layer_raw.diag_data_dictionary_spec

        # Communication parameters, e.g. CAN-IDs
        self._local_communication_parameters = diag_layer_raw.communication_parameters

        # Properties that include inherited objects
        self._services: NamedItemList[Union[DiagService,
                                            SingleEcuJob]] = NamedItemList(short_name_as_id)
        self._communication_parameters: NamedItemList[CommunicationParameterRef] = NamedItemList(
            short_name_as_id)
        self._data_object_properties: NamedItemList[DopBase] = NamedItemList(short_name_as_id)

    @staticmethod
<<<<<<< HEAD
    def from_et(et_element: ElementTree.Element,
                doc_frags: List[OdxDocFragment]) \
            -> "DiagLayer":

        variant_type = DIAG_LAYER_TYPE.from_str(et_element.tag)

        short_name = et_element.findtext("SHORT-NAME")
        assert short_name is not None
        long_name = et_element.findtext("LONG-NAME")
        description = create_description_from_et(et_element.find("DESC"))

        logger.info(f"Parsing diagnostic layer '{short_name}' "
                    f"of type {variant_type.value} ...")

        # extend the applicable ODX "document fragments" for the diag layer objects
        doc_frags = copy(doc_frags)
        doc_frags.append(OdxDocFragment(short_name, "LAYER"))

        odx_id = OdxLinkId.from_et(et_element, doc_frags)

        # Parse DiagServices
        services = [
            DiagService.from_et(service, doc_frags)
            for service in et_element.iterfind("DIAG-COMMS/DIAG-SERVICE")
        ]
        diag_comm_refs = []
        for service in et_element.iterfind("DIAG-COMMS/DIAG-COMM-REF"):
            ref = OdxLinkRef.from_et(service, doc_frags)
            assert ref is not None
            diag_comm_refs.append(ref)

        single_ecu_jobs = [
            SingleEcuJob.from_et(sej, doc_frags)
            for sej in et_element.iterfind("DIAG-COMMS/SINGLE-ECU-JOB")
        ]

        # Parse ParentRefs
        parent_refs = [
            DiagLayer.ParentRef.from_et(pr_el, doc_frags)
            for pr_el in et_element.iterfind("PARENT-REFS/PARENT-REF")
        ]

        # Parse communication parameter refs
        com_params = [
            CommunicationParameterRef.from_et(el, doc_frags, variant_type)
            for el in et_element.iterfind("COMPARAM-REFS/COMPARAM-REF")
        ]

        # Parse Requests and Responses
        requests = []
        for rq_elem in et_element.iterfind("REQUESTS/REQUEST"):
            rq = create_any_structure_from_et(rq_elem, doc_frags)
            assert isinstance(rq, Request)
            requests.append(rq)

        positive_responses = []
        for pr_elem in et_element.iterfind("POS-RESPONSES/POS-RESPONSE"):
            pr = create_any_structure_from_et(pr_elem, doc_frags)
            assert isinstance(pr, Response)
            positive_responses.append(pr)

        negative_responses = []
        for nr_elem in et_element.iterfind("NEG-RESPONSES/NEG-RESPONSE"):
            nr = create_any_structure_from_et(nr_elem, doc_frags)
            assert isinstance(nr, Response)
            negative_responses.append(nr)

        global_negative_responses = []
        for global_nr_elem in et_element.iterfind("GLOBAL-NEG-RESPONSES/GLOBAL-NEG-RESPONSE"):
            gnr = create_any_structure_from_et(global_nr_elem, doc_frags)
            assert isinstance(gnr, Response)
            global_negative_responses.append(gnr)

        additional_audiences = [
            AdditionalAudience.from_et(el, doc_frags)
            for el in et_element.iterfind("ADDITIONAL-AUDIENCES/ADDITIONAL-AUDIENCE")
        ]

        functional_classes = [
            FunctionalClass.from_et(el, doc_frags)
            for el in et_element.iterfind("FUNCT-CLASSS/FUNCT-CLASS")
        ]

        states = [
            State.from_et(el, doc_frags)
            for el in et_element.iterfind("STATE-CHARTS/STATE-CHART/STATES/STATE")
        ]

        # TODO: store the state charts properly (i.e. as separate objects)
        state_transitions = [
            StateTransition.from_et(el, doc_frags)
            for el in et_element.iterfind("STATE-CHARTS/"
                                          "STATE-CHART/"
                                          "STATE-TRANSITIONS/"
                                          "STATE-TRANSITION")
        ]

        if et_element.find("DIAG-DATA-DICTIONARY-SPEC"):
            diag_data_dictionary_spec = DiagDataDictionarySpec.from_et(
                et_element.find("DIAG-DATA-DICTIONARY-SPEC"), doc_frags)
        else:
            diag_data_dictionary_spec = None
=======
    def from_et(et_element: ElementTree.Element, doc_frags: List[OdxDocFragment]) -> "DiagLayer":
        diag_layer_raw = DiagLayerRaw.from_et(et_element, doc_frags)
>>>>>>> 652837c8

        # Create DiagLayer
        return DiagLayer(diag_layer_raw=diag_layer_raw)

    #####
    # <properties forwarded to the "raw" diag layer>
    #####
    @property
    def variant_type(self) -> DiagLayerType:
        return self.diag_layer_raw.variant_type

    @property
    def odx_id(self) -> OdxLinkId:
        return self.diag_layer_raw.odx_id

<<<<<<< HEAD
        # Create DiagLayer
        return DiagLayer(variant_type=variant_type,
                         odx_id=odx_id,
                         short_name=short_name,
                         long_name=long_name,
                         description=description,
                         requests=requests,
                         positive_responses=positive_responses,
                         negative_responses=negative_responses,
                         global_negative_responses=global_negative_responses,
                         services=services,
                         diag_comm_refs=diag_comm_refs,
                         single_ecu_jobs=single_ecu_jobs,
                         parent_refs=parent_refs,
                         diag_data_dictionary_spec=diag_data_dictionary_spec,
                         communication_parameters=com_params,
                         additional_audiences=additional_audiences,
                         functional_classes=functional_classes,
                         states=states,
                         state_transitions=state_transitions,
                         import_refs=import_refs,
                         sdgs=sdgs,
                         ecu_variant_patterns=ecu_variant_patterns,
                         )
=======
    @property
    def short_name(self) -> str:
        return self.diag_layer_raw.short_name

    @property
    def long_name(self) -> Optional[str]:
        return self.diag_layer_raw.long_name

    @property
    def description(self) -> Optional[str]:
        return self.diag_layer_raw.description

    @property
    def admin_data(self) -> Optional[AdminData]:
        return self.diag_layer_raw.admin_data

    @property
    def company_datas(self) -> NamedItemList[CompanyData]:
        return self.diag_layer_raw.company_datas

    @property
    def requests(self) -> NamedItemList[Request]:
        return self.diag_layer_raw.requests

    @property
    def positive_responses(self) -> NamedItemList[Response]:
        return self.diag_layer_raw.positive_responses

    @property
    def negative_responses(self) -> NamedItemList[Response]:
        return self.diag_layer_raw.negative_responses

    @property
    def import_refs(self) -> List[OdxLinkRef]:
        return self.diag_layer_raw.import_refs

    @property
    def sdgs(self) -> List[SpecialDataGroup]:
        return self.diag_layer_raw.sdgs

    @property
    def parent_refs(self) -> List[ParentRef]:
        return self.diag_layer_raw.parent_refs

    @property
    def ecu_variant_patterns(self) -> List[EcuVariantPattern]:
        return self.diag_layer_raw.ecu_variant_patterns

    #####
    # </properties forwarded to the "raw" diag layer>
    #####

    #######
    # <stuff subject to value inheritance>
    #######
>>>>>>> 652837c8

    @property
    def services(self) -> NamedItemList[Union[DiagService, SingleEcuJob]]:
        """All services that this diagnostic layer offers including inherited services."""
        return self._services

    @property
    def data_object_properties(self) -> NamedItemList[DopBase]:
        """All data object properties including inherited ones.
        This attribute corresponds to all specializations of DOP-BASE
        defined in the DIAG-DATA-DICTIONARY-SPEC of this diag layer as well as
        in the DIAG-DATA-DICTIONARY-SPEC of any parent.
        """
        return self._data_object_properties

    #######
    # </stuff subject to value inheritance>
    #######

    #######
    # <communication parameters>
    #######

    @property
    def communication_parameters(self) -> NamedItemList[CommunicationParameterRef]:
        """All communication parameters including inherited ones."""
        return self._communication_parameters

    #######
    # </communication parameters>
    #######

    @property
    def protocols(self) -> NamedItemList["DiagLayer"]:
        """Return the set of all protocols which are applicable for this diagnostic layer"""
        result_dict: Dict[str, DiagLayer] = dict()

        for parent_ref in self._get_parent_refs_sorted_by_priority():
            for prot in parent_ref.layer.protocols:
                result_dict[prot.short_name] = prot

        if self.diag_layer_raw.variant_type == DiagLayerType.PROTOCOL:
            result_dict[self.diag_layer_raw.short_name] = self

        return NamedItemList(short_name_as_id, list(result_dict.values()))

    def finalize_init(self, odxlinks: Optional[OdxLinkDatabase] = None):
        """Resolves all references.

        This method should be called whenever the diag layer (or a referenced object) was changed.
        Particularly, this method assumes that all inherited diag layer are correctly initialized,
        i.e., have resolved their references.
        """

        if odxlinks is None:
            odxlinks = OdxLinkDatabase()

        odxlinks.update(self._build_odxlinks())
        self._resolve_references(odxlinks)

    def _build_odxlinks(self) -> Dict[OdxLinkId, Any]:
        """Construct a mapping from IDs to all objects that are contained in this diagnostic layer."""
        result = self.diag_layer_raw._build_odxlinks()

        # we want to get the full diag layer, not just the raw layer
        # when referencing...
        result[self.odx_id] = self

        return result

    def _resolve_references(self, odxlinks: OdxLinkDatabase) -> None:
        """Recursively resolve all references."""

        self.diag_layer_raw._resolve_references(self, odxlinks)

        # make sure that the layer which we inherit from are of lower
        # priority than us.
        self_prio = self.variant_type.inheritance_priority
        for parent_ref in self.diag_layer_raw.parent_refs:
            parent_prio = parent_ref.layer.variant_type.inheritance_priority
            assert self_prio > parent_prio, "diagnostic layers can only inherit from layers of lower priority"

        services = sorted(self._compute_available_services(odxlinks), key=short_name_as_id)
        self._services = NamedItemList[Union[DiagService, SingleEcuJob]](short_name_as_id, services)

        dops = sorted(self._compute_available_data_object_properties(), key=short_name_as_id)
        self._data_object_properties = NamedItemList[DopBase](short_name_as_id, dops)

        self._communication_parameters = NamedItemList[CommunicationParameterRef](
            short_name_as_id, self._compute_available_commmunication_parameters())

    def __gather_local_services(
            self, odxlinks: OdxLinkDatabase) -> List[Union[DiagService, SingleEcuJob]]:
        diagcomms_by_name: Dict[str, Union[DiagService, SingleEcuJob]] = {}

        for ref in self._diag_comm_refs:
            if (obj := odxlinks.resolve_lenient(ref)) is not None:
                diagcomms_by_name[obj.short_name] = obj
            else:
                logger.warning(f"Diag comm ref {ref!r} could not be resolved.")

        diagcomms_by_name.update({service.short_name: service for service in self._local_services})
        diagcomms_by_name.update({secuj.short_name: secuj for secuj in self._local_single_ecu_jobs})
        return list(diagcomms_by_name.values())

    def _compute_available_services(self, odxlinks: OdxLinkDatabase
                                   ) -> List[Union[DiagService, SingleEcuJob]]:
        """Helper method for initializing the available services.
        This computes the services that are inherited from other diagnostic layers."""
        result_dict = {}

        # Look in parent refs for inherited services Fetch services
        # from low priority parents first, then update with increasing
        # priority
        for parent_ref in self._get_parent_refs_sorted_by_priority():
            for service in parent_ref.get_inherited_services():
                result_dict[service.short_name] = service

        for service in self.__gather_local_services(odxlinks):
            result_dict[service.short_name] = service

        return list(result_dict.values())

    def _compute_available_data_object_properties(self) -> List[DopBase]:
        """Returns the locally defined and inherited DOPs."""
        result_dict = {}

        # Look in parent refs for inherited DOPs. Fetch the DOPs from
        # low priority parents first, then update with increasing
        # priority
        for parent_ref in self._get_parent_refs_sorted_by_priority():
            for dop in parent_ref.get_inherited_data_object_properties():
                result_dict[dop.short_name] = dop

        if self.local_diag_data_dictionary_spec:
            for dop in self.local_diag_data_dictionary_spec.all_data_object_properties:
                result_dict[dop.short_name] = dop

        return list(result_dict.values())

    def _compute_available_commmunication_parameters(self) -> List[CommunicationParameterRef]:
        com_params_dict: Dict[Tuple[str, str], CommunicationParameterRef] = dict()

        # Look in parent refs for inherited communication
        # parameters. First fetch the communication parameters from
        # low priority parents first, then update with increasing
        # priority.
        for parent_ref in self._get_parent_refs_sorted_by_priority():
            for cp in parent_ref.get_inherited_communication_parameters():
                com_params_dict[(cp.short_name, cp.protocol_snref)] = cp

        # finally, handle the locally specified communication parameters
        for cp in self._local_communication_parameters:
            com_params_dict[(cp.short_name, cp.protocol_snref)] = cp

        return list(com_params_dict.values())

    def _get_parent_refs_sorted_by_priority(self, reverse=False):
        return sorted(
            self.diag_layer_raw.parent_refs,
            key=lambda pr: pr.layer.variant_type.inheritance_priority,
            reverse=reverse)

    def _build_coded_prefix_tree(self):
        """Constructs the coded prefix tree of the services.
        Each leaf node is a list of `DiagService`s.
        (This is because navigating from a service to the request/ responses is easier than finding the service for a given request/response object.)

        Example:
        Let there be four services with corresponding requests:
        * Request 1 has the coded constant prefix `12 34`.
        * Request 2 has the coded constant prefix `12 34`.
        * Request 3 has the coded constant prefix `12 56`.
        * Request 4 has the coded constant prefix `12 56 00`.

        Then, the constructed prefix tree is the dict
        ```
        {0x12: {0x34: {-1: [<Service 1>, <Service 2>]},
                0x56: {-1: [<Service 3>],
                       0x0: {-1: [<Service 4>]}
                       }}}
        ```
        Note, that the inner `-1` are constant to distinguish them from possible service IDs.

        Also note, that it is actually allowed that
        (a) SIDs for different services are the same like for service 1 and 2 (thus each leaf node is a list) and
        (b) one SID is the prefix of another SID like for service 3 and 4 (thus the constant `-1` key).
        """
        services = [s for s in self._services if isinstance(s, DiagService)]
        prefix_tree = {}
        for s in services:
            # Compute prefixes for the request and all responses
            request_prefix = s.request.coded_const_prefix()
            prefixes = [request_prefix] + [
                message.coded_const_prefix(request_prefix=request_prefix)
                for message in chain(s.positive_responses, s.negative_responses)
            ]
            for coded_prefix in prefixes:
                # Traverse prefix tree
                sub_tree = prefix_tree
                for b in coded_prefix:
                    if sub_tree.get(b) is None:
                        sub_tree[b] = {}
                    sub_tree = sub_tree.get(b)

                    assert isinstance(
                        sub_tree,
                        dict), f"{sub_tree} has type {type(sub_tree)}. How did this happen?"
                # Add service as leaf to prefix tree
                if sub_tree.get(-1) is None:
                    sub_tree[-1] = [s]
                else:
                    sub_tree[-1].append(s)
        return prefix_tree

    def _find_services_for_uds(self, message: Union[bytes, bytearray]):
        if not hasattr(self, "_prefix_tree"):
            # Compute the prefix tree the first time this decode function is called.
            self._prefix_tree = self._build_coded_prefix_tree()
        prefix_tree = self._prefix_tree

        # Find matching service(s) in prefix tree
        possible_services = []
        for b in message:
            if prefix_tree.get(b) is not None:
                assert isinstance(prefix_tree.get(b), dict)
                prefix_tree = prefix_tree.get(b)
            else:
                break
            if -1 in prefix_tree:
                possible_services += prefix_tree[-1]
        return possible_services

    def decode(self, message: Union[bytes, bytearray]) -> Iterable[Message]:
        possible_services = self._find_services_for_uds(message)

        if possible_services is None:
            raise DecodeError(f"Couldn't find corresponding service for message {message.hex()}.")

        decoded_messages = []

        for service in possible_services:
            try:
                decoded_messages.append(service.decode_message(message))
            except DecodeError as e:
                pass
        if len(decoded_messages) == 0:
            raise DecodeError(
                f"None of the services {possible_services} could parse {message.hex()}.")
        return decoded_messages

    def decode_response(self, response: Union[bytes, bytearray],
                        request: Union[bytes, bytearray, Message]) -> Iterable[Message]:
        if isinstance(request, Message):
            possible_services = [request.service]
        else:
            if not isinstance(request, (bytes, bytearray)):
                raise TypeError(f"Request parameter must have type "
                                f"Message, bytes or bytearray but was {type(request)}")
            possible_services = self._find_services_for_uds(request)
        if possible_services is None:
            raise DecodeError(f"Couldn't find corresponding service for request {request.hex()}.")

        decoded_messages = []

        for service in possible_services:
            try:
                decoded_messages.append(service.decode_message(response))
            except DecodeError as e:
                pass
        if len(decoded_messages) == 0:
            raise DecodeError(
                f"None of the services {possible_services} could parse {response.hex()}.")
        return decoded_messages

    def get_communication_parameter(
        self,
        name: str,
        *,
        is_functional: Optional[bool] = None,
        protocol_name: Optional[str] = None,
    ) -> Optional[CommunicationParameterRef]:

        cps = [cp for cp in self.communication_parameters if cp.short_name == name]

        if is_functional is not None:
            cps = [cp for cp in cps if cp.is_functional == is_functional]
        if protocol_name:
            cps = [cp for cp in cps if cp.protocol_snref in (None, protocol_name)]

        if len(cps) > 1:
            warnings.warn(
                f"Communication parameter `{name}` specified more "
                f"than once. Using first occurence.",
                OdxWarning,
            )
        elif len(cps) == 0:
            return None

        return cps[0]

    def get_can_receive_id(self, protocol_name: Optional[str] = None) -> Optional[int]:
        """CAN ID to which the ECU listens for diagnostic messages"""
        com_param = self.get_communication_parameter(
            "CP_UniqueRespIdTable", protocol_name=protocol_name)
        if com_param is None:
            return None

        with warnings.catch_warnings():
            # depending on the protocol, we may get
            # "Communication parameter 'CP_UniqueRespIdTable' does not
            # specify 'CP_CanPhysReqId'" warning here. we don't want this
            # warning and simply return None...
            warnings.simplefilter("ignore", category=OdxWarning)
            result = com_param.get_subvalue("CP_CanPhysReqId")
        if not result:
            return None
        assert isinstance(result, str)

        return int(result)

    @deprecated(details="use get_can_receive_id()")
    def get_receive_id(self) -> Optional[int]:
        return self.get_can_receive_id()

    def get_can_send_id(self, protocol_name: Optional[str] = None) -> Optional[int]:
        """CAN ID to which the ECU sends replies to diagnostic messages"""
        com_param = self.get_communication_parameter(
            "CP_UniqueRespIdTable", protocol_name=protocol_name)
        if com_param is None:
            return None

        with warnings.catch_warnings():
            # depending on the protocol, we may get
            # "Communication parameter 'CP_UniqueRespIdTable' does not
            # specify 'CP_CanRespUSDTId'" warning here. we don't want this
            # warning and simply return None...
            warnings.simplefilter("ignore", category=OdxWarning)
            result = com_param.get_subvalue("CP_CanRespUSDTId")
        if not result:
            return None
        assert isinstance(result, str)

        return int(result)

    @deprecated(details="use get_can_send_id()")
    def get_send_id(self) -> Optional[int]:
        return self.get_can_send_id()

    def get_can_func_req_id(self, protocol_name: Optional[str] = None) -> Optional[int]:
        """CAN Functional Request Id."""
        com_param = self.get_communication_parameter("CP_CanFuncReqId", protocol_name=protocol_name)
        if com_param is None:
            return None

        result = com_param.get_value()
        if not result:
            return None
        assert isinstance(result, str)

        return int(result)

    def get_doip_logical_ecu_address(self, protocol_name: Optional[str] = None) -> Optional[int]:
        """Return the CP_DoIPLogicalEcuAddress.

        The parameter protocol_name is used to distinguish between
        different interfaces, e.g., offboard and onboard DoIP
        Ethernet.
        """

        com_param = self.get_communication_parameter(
            "CP_UniqueRespIdTable", protocol_name=protocol_name, is_functional=False)

        if com_param is None:
            return None

        # The CP_DoIPLogicalEcuAddress is specified by the
        # "CP_DoIPLogicalEcuAddress" subvalue of the complex Comparam
        # CP_UniqueRespIdTable. Depending of the underlying transport
        # protocol, (i.e., CAN using ISO-TP) this subvalue might not
        # exist.
        with warnings.catch_warnings():
            warnings.simplefilter("ignore", category=OdxWarning)
            ecu_addr = com_param.get_subvalue("CP_DoIPLogicalEcuAddress")
        if ecu_addr is None:
            return None
        return int(ecu_addr)

    def get_doip_logical_gateway_address(self,
                                         is_functional: Optional[bool] = False,
                                         protocol_name: Optional[str] = None) -> Optional[int]:
        """The logical gateway address for the diagnosis over IP transport protocol"""
        com_param = self.get_communication_parameter(
            "CP_DoIPLogicalGatewayAddress",
            is_functional=is_functional,
            protocol_name=protocol_name)
        if com_param is None:
            return None

        result = com_param.get_value()
        if not result:
            return None
        assert isinstance(result, str)

        return int(result)

    def get_doip_logical_tester_address(self,
                                        is_functional: Optional[bool] = False,
                                        protocol_name: Optional[str] = None) -> Optional[int]:
        """DoIp logical gateway address"""
        com_param = self.get_communication_parameter(
            "CP_DoIPLogicalTesterAddress", is_functional=is_functional, protocol_name=protocol_name)
        if com_param is None:
            return None

        result = com_param.get_value()
        if not result:
            return None
        assert isinstance(result, str)

        return int(result)

    def get_doip_logical_functional_address(self,
                                            is_functional: Optional[bool] = False,
                                            protocol_name: Optional[str] = None) -> Optional[int]:
        """The logical functional DoIP address of the ECU."""
        com_param = self.get_communication_parameter(
            "CP_DoIPLogicalFunctionalAddress",
            is_functional=is_functional,
            protocol_name=protocol_name,
        )
        if com_param is None:
            return None

        result = com_param.get_value()
        if not result:
            return None
        assert isinstance(result, str)

        return int(result)

    def get_doip_routing_activation_timeout(self,
                                            protocol_name: Optional[str] = None) -> Optional[float]:
        """The timout for the DoIP routing activation request in seconds"""
        com_param = self.get_communication_parameter(
            "CP_DoIPRoutingActivationTimeout", protocol_name=protocol_name)
        if com_param is None:
            return None

        result = com_param.get_value()
        if not result:
            return None
        assert isinstance(result, str)

        return float(result) / 1e6

    def get_doip_routing_activation_type(self,
                                         protocol_name: Optional[str] = None) -> Optional[int]:
        """The  DoIP routing type"""
        com_param = self.get_communication_parameter(
            "CP_DoIPRoutingActivationType", protocol_name=protocol_name)
        if com_param is None:
            return None

        result = com_param.get_value()
        if not result:
            return None
        assert isinstance(result, str)

        return int(result)

    def get_tester_present_time(self, protocol_name: Optional[str] = None) -> Optional[float]:
        """Timeout on inactivity in seconds.

        This is defined by the communication parameter "CP_TesterPresentTime".
        If the variant does not define this parameter, the default value 3.0 is returned.

        Description of the comparam: "Time between a response and the next subsequent tester present message
        (if no other request is sent to this ECU) in case of physically addressed requests."
        """
        com_param = self.get_communication_parameter(
            "CP_TesterPresentTime", protocol_name=protocol_name)
        if com_param is None:
            return None

        result = com_param.get_value()
        if not result:
            return None
        assert isinstance(result, str)

        return float(result) / 1e6

    def __repr__(self) -> str:
        return f"""DiagLayer(variant_type={self.diag_layer_raw.variant_type.value},
          odx_id={repr(self.diag_layer_raw.odx_id)},
          short_name={repr(self.diag_layer_raw.short_name)})"""

    def __str__(self) -> str:
        return \
            f"DiagLayer('{self.diag_layer_raw.short_name}', " \
            f"type='{self.diag_layer_raw.variant_type.value}')"<|MERGE_RESOLUTION|>--- conflicted
+++ resolved
@@ -34,96 +34,6 @@
 
 class DiagLayer:
 
-<<<<<<< HEAD
-        def _resolve_references(self, odxlinks: OdxLinkDatabase):
-            self.parent_diag_layer = odxlinks.resolve(self.parent_ref)
-
-        def get_inheritance_priority(self):
-            return PRIORITY_OF_DIAG_LAYER_TYPE[self.parent_diag_layer.variant_type]
-
-        def get_inherited_services(self) \
-                -> List[Union[DiagService, SingleEcuJob]]:
-
-            if self.parent_diag_layer is None:
-                return []
-
-            services = dict()
-            for service in self.parent_diag_layer._services:
-                assert isinstance(service, (DiagService, SingleEcuJob))
-
-                if service.short_name not in self.not_inherited_diag_comms:
-                    services[service.short_name] = service
-
-            return list(services.values())
-
-        def get_inherited_data_object_properties(self) \
-                -> List[DopBase]:
-            if self.parent_diag_layer is None:
-                return []
-
-            dops = {
-                dop.short_name: dop
-                for dop in self.parent_diag_layer._data_object_properties
-                if dop.short_name not in self.not_inherited_dops
-            }
-            return list(dops.values())
-
-        def get_inherited_communication_parameters(self):
-            return self.parent_diag_layer._communication_parameters
-
-    def __init__(self,
-                 *,
-                 variant_type : DIAG_LAYER_TYPE,
-                 odx_id,
-                 short_name,
-                 long_name,
-                 description,
-                 requests: List[Request],
-                 positive_responses: List[Response],
-                 negative_responses: List[Response],
-                 global_negative_responses: List[Response] = [],
-                 services: List[DiagService],
-                 single_ecu_jobs: List[SingleEcuJob],
-                 diag_comm_refs: List[OdxLinkRef],
-                 parent_refs: List[ParentRef],
-                 diag_data_dictionary_spec: Optional[DiagDataDictionarySpec],
-                 communication_parameters: Iterable[CommunicationParameterRef],
-                 additional_audiences: List[AdditionalAudience],
-                 functional_classes: List[FunctionalClass],
-                 states: List[State],
-                 state_transitions: List[StateTransition],
-                 import_refs: List[OdxLinkRef],
-                 sdgs: List[SpecialDataGroup],
-                 ecu_variant_patterns: List[EcuVariantPattern] = [],
-                 ):
-        logger.info(f"Initializing variant type {variant_type.value}")
-        self.variant_type = variant_type
-
-        self.odx_id = odx_id
-        self.short_name = short_name
-        self.long_name = long_name
-        self.description = description
-        self.sdgs = sdgs
-        self.ecu_variant_patterns = ecu_variant_patterns
-
-        # Requests and Responses
-        self.requests = requests
-        self.positive_responses = NamedItemList[Response](short_name_as_id,
-                                                          positive_responses)
-        self.negative_responses = NamedItemList[Response](short_name_as_id,
-                                                          negative_responses)
-        self.global_negative_responses = NamedItemList[Response](short_name_as_id,
-                                                                 global_negative_responses)
-
-        # ParentRefs
-        self.parent_refs = parent_refs
-
-        # DiagServices (note that they do not include inherited services!)
-        self._local_services = NamedItemList[DiagService](short_name_as_id,
-                                                          services)
-        self._local_single_ecu_jobs = NamedItemList[SingleEcuJob](short_name_as_id,
-                                                                  single_ecu_jobs)
-=======
     def __init__(
         self,
         *,
@@ -139,7 +49,6 @@
         diag_comm_refs = [dc for dc in diag_layer_raw.diag_comms if isinstance(dc, OdxLinkRef)]
         self._local_services = NamedItemList[DiagService](short_name_as_id, services)
         self._local_single_ecu_jobs = NamedItemList[SingleEcuJob](short_name_as_id, single_ecu_jobs)
->>>>>>> 652837c8
         self._diag_comm_refs = diag_comm_refs
 
         # DOP, units, etc
@@ -156,113 +65,8 @@
         self._data_object_properties: NamedItemList[DopBase] = NamedItemList(short_name_as_id)
 
     @staticmethod
-<<<<<<< HEAD
-    def from_et(et_element: ElementTree.Element,
-                doc_frags: List[OdxDocFragment]) \
-            -> "DiagLayer":
-
-        variant_type = DIAG_LAYER_TYPE.from_str(et_element.tag)
-
-        short_name = et_element.findtext("SHORT-NAME")
-        assert short_name is not None
-        long_name = et_element.findtext("LONG-NAME")
-        description = create_description_from_et(et_element.find("DESC"))
-
-        logger.info(f"Parsing diagnostic layer '{short_name}' "
-                    f"of type {variant_type.value} ...")
-
-        # extend the applicable ODX "document fragments" for the diag layer objects
-        doc_frags = copy(doc_frags)
-        doc_frags.append(OdxDocFragment(short_name, "LAYER"))
-
-        odx_id = OdxLinkId.from_et(et_element, doc_frags)
-
-        # Parse DiagServices
-        services = [
-            DiagService.from_et(service, doc_frags)
-            for service in et_element.iterfind("DIAG-COMMS/DIAG-SERVICE")
-        ]
-        diag_comm_refs = []
-        for service in et_element.iterfind("DIAG-COMMS/DIAG-COMM-REF"):
-            ref = OdxLinkRef.from_et(service, doc_frags)
-            assert ref is not None
-            diag_comm_refs.append(ref)
-
-        single_ecu_jobs = [
-            SingleEcuJob.from_et(sej, doc_frags)
-            for sej in et_element.iterfind("DIAG-COMMS/SINGLE-ECU-JOB")
-        ]
-
-        # Parse ParentRefs
-        parent_refs = [
-            DiagLayer.ParentRef.from_et(pr_el, doc_frags)
-            for pr_el in et_element.iterfind("PARENT-REFS/PARENT-REF")
-        ]
-
-        # Parse communication parameter refs
-        com_params = [
-            CommunicationParameterRef.from_et(el, doc_frags, variant_type)
-            for el in et_element.iterfind("COMPARAM-REFS/COMPARAM-REF")
-        ]
-
-        # Parse Requests and Responses
-        requests = []
-        for rq_elem in et_element.iterfind("REQUESTS/REQUEST"):
-            rq = create_any_structure_from_et(rq_elem, doc_frags)
-            assert isinstance(rq, Request)
-            requests.append(rq)
-
-        positive_responses = []
-        for pr_elem in et_element.iterfind("POS-RESPONSES/POS-RESPONSE"):
-            pr = create_any_structure_from_et(pr_elem, doc_frags)
-            assert isinstance(pr, Response)
-            positive_responses.append(pr)
-
-        negative_responses = []
-        for nr_elem in et_element.iterfind("NEG-RESPONSES/NEG-RESPONSE"):
-            nr = create_any_structure_from_et(nr_elem, doc_frags)
-            assert isinstance(nr, Response)
-            negative_responses.append(nr)
-
-        global_negative_responses = []
-        for global_nr_elem in et_element.iterfind("GLOBAL-NEG-RESPONSES/GLOBAL-NEG-RESPONSE"):
-            gnr = create_any_structure_from_et(global_nr_elem, doc_frags)
-            assert isinstance(gnr, Response)
-            global_negative_responses.append(gnr)
-
-        additional_audiences = [
-            AdditionalAudience.from_et(el, doc_frags)
-            for el in et_element.iterfind("ADDITIONAL-AUDIENCES/ADDITIONAL-AUDIENCE")
-        ]
-
-        functional_classes = [
-            FunctionalClass.from_et(el, doc_frags)
-            for el in et_element.iterfind("FUNCT-CLASSS/FUNCT-CLASS")
-        ]
-
-        states = [
-            State.from_et(el, doc_frags)
-            for el in et_element.iterfind("STATE-CHARTS/STATE-CHART/STATES/STATE")
-        ]
-
-        # TODO: store the state charts properly (i.e. as separate objects)
-        state_transitions = [
-            StateTransition.from_et(el, doc_frags)
-            for el in et_element.iterfind("STATE-CHARTS/"
-                                          "STATE-CHART/"
-                                          "STATE-TRANSITIONS/"
-                                          "STATE-TRANSITION")
-        ]
-
-        if et_element.find("DIAG-DATA-DICTIONARY-SPEC"):
-            diag_data_dictionary_spec = DiagDataDictionarySpec.from_et(
-                et_element.find("DIAG-DATA-DICTIONARY-SPEC"), doc_frags)
-        else:
-            diag_data_dictionary_spec = None
-=======
     def from_et(et_element: ElementTree.Element, doc_frags: List[OdxDocFragment]) -> "DiagLayer":
         diag_layer_raw = DiagLayerRaw.from_et(et_element, doc_frags)
->>>>>>> 652837c8
 
         # Create DiagLayer
         return DiagLayer(diag_layer_raw=diag_layer_raw)
@@ -278,32 +82,6 @@
     def odx_id(self) -> OdxLinkId:
         return self.diag_layer_raw.odx_id
 
-<<<<<<< HEAD
-        # Create DiagLayer
-        return DiagLayer(variant_type=variant_type,
-                         odx_id=odx_id,
-                         short_name=short_name,
-                         long_name=long_name,
-                         description=description,
-                         requests=requests,
-                         positive_responses=positive_responses,
-                         negative_responses=negative_responses,
-                         global_negative_responses=global_negative_responses,
-                         services=services,
-                         diag_comm_refs=diag_comm_refs,
-                         single_ecu_jobs=single_ecu_jobs,
-                         parent_refs=parent_refs,
-                         diag_data_dictionary_spec=diag_data_dictionary_spec,
-                         communication_parameters=com_params,
-                         additional_audiences=additional_audiences,
-                         functional_classes=functional_classes,
-                         states=states,
-                         state_transitions=state_transitions,
-                         import_refs=import_refs,
-                         sdgs=sdgs,
-                         ecu_variant_patterns=ecu_variant_patterns,
-                         )
-=======
     @property
     def short_name(self) -> str:
         return self.diag_layer_raw.short_name
@@ -359,7 +137,6 @@
     #######
     # <stuff subject to value inheritance>
     #######
->>>>>>> 652837c8
 
     @property
     def services(self) -> NamedItemList[Union[DiagService, SingleEcuJob]]:
