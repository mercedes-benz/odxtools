--- conflicted
+++ resolved
@@ -11,11 +11,6 @@
 from .odxtypes import odxstr_to_bool
 from .parameters.createanyparameter import create_any_parameter_from_et
 from .structure import Structure
-<<<<<<< HEAD
-from .utils import short_name_as_id
-=======
-from .utils import create_description_from_et
->>>>>>> 1381e3fa
 
 if TYPE_CHECKING:
     from .request import Request
