--- conflicted
+++ resolved
@@ -298,9 +298,7 @@
 
         # Add row to table
         table.add_row(variant.short_name, variant.variant_type.value, str(len(all_services)),
-<<<<<<< HEAD
-                      str(len(ddds.data_object_props)),
-                      str(len(getattr(variant, "comparams_refs", []))))
+                      str(len(ddds.data_object_props)), str(len(comparam_refs)))
     rich_print(table)
 
 
@@ -331,7 +329,4 @@
                       str(m["num_variants_deleted"]), str(m["num_new_services"]),
                       str(m["num_deleted_services"]), str(m["num_renamed_services"]),
                       str(m["num_changed_parameters"]))
-=======
-                      str(len(ddds.data_object_props)), str(len(comparam_refs)))
->>>>>>> cd29b6e1
     rich_print(table)