--- conflicted
+++ resolved
@@ -4,11 +4,7 @@
 import argparse
 import os
 from dataclasses import dataclass
-<<<<<<< HEAD
-from typing import Any, Dict, List, Optional, Set, Tuple, TypedDict, Union, cast
-=======
 from typing import Any, Dict, List, Optional, Set, Tuple, Union
->>>>>>> cf1288b9
 
 from rich import print as rich_print
 from rich.padding import Padding as RichPadding
@@ -37,33 +33,15 @@
 class ServiceSpecs:
     diag_layer: str
     diag_layer_type: str
-<<<<<<< HEAD
-    new_services: List[str]  # List of new service names
-    deleted_services: List[DiagService]  # List of deleted services
-    renamed_service: List[Tuple[str, DiagService]]  # List of (old_name, DiagService)
-    changed_name_of_service: List[Tuple[str, DiagService]]  # Similar to renamed_service
-    changed_parameters_of_service: List[Tuple[str, DiagService, List[Union[str, int, float]]]]
-=======
     new_services: List[DiagService]  # List of new service names
     deleted_services: List[DiagService]  # List of deleted services
     renamed_service: list  # type: ignore[type-arg]
     changed_name_of_service: List[Tuple[str, DiagService]] 
     changed_parameters_of_service: list[Any, Any, DiagService]  # type: ignore[type-arg]
->>>>>>> cf1288b9
 
 
 @dataclass
 class SpecsChangesVariants:
-<<<<<<< HEAD
-    new_variants: List[str]
-    deleted_variants: List[str]
-    service_changes: ServiceSpecs
-
-
-class Display:
-    param_detailed: bool = False
-    obj_detailed: bool = False
-=======
     new_diagnostic_layers: List[str]
     deleted_diagnostic_layers: List[DiagLayer]
     service_changes: Dict[str, ServiceSpecs]
@@ -72,23 +50,11 @@
 class Display:
     param_detailed: bool
     obj_detailed: bool
->>>>>>> cf1288b9
 
     def __init__(self) -> None:
         pass
 
     def print_dl_changes(self, service_spec: ServiceSpecs) -> None:
-<<<<<<< HEAD
-
-        if (service_spec["new_services"] or service_spec["deleted_services"] or
-                service_spec["changed_name_of_service"] or
-                service_spec["changed_parameters_of_service"]):
-            rich_print()
-            rich_print(
-                f"Changed diagnostic services for diagnostic layer '{service_spec['diag_layer']}' ({service_spec['diag_layer_type']}):"
-            )
-        if service_spec["new_services"]:
-=======
         if (service_spec.new_services or service_spec.deleted_services or
                 service_spec.changed_name_of_service or service_spec.changed_parameters_of_service):
             assert isinstance(service_spec.diag_layer, str)
@@ -98,31 +64,10 @@
             )
         if service_spec.new_services:
             assert isinstance(service_spec.new_services, List)
->>>>>>> cf1288b9
             rich_print()
             rich_print(" [blue]New services[/blue]")
             rich_print(extract_service_tabulation_data(service_spec.new_services))
 
-<<<<<<< HEAD
-        if service_spec["deleted_services"]:
-            rich_print()
-            rich_print(" [blue]Deleted services[/blue]")
-            rich_print(extract_service_tabulation_data(service_spec["deleted_services"]))
-        if service_spec["changed_name_of_service"][0]:
-            rich_print()
-            rich_print(" [blue]Renamed services[/blue]")
-            rich_print(extract_service_tabulation_data(service_spec["changed_name_of_service"][0]))
-
-        if service_spec["changed_parameters_of_service"][0]:
-            rich_print()
-            rich_print(" [blue]Services with parameter changes[/blue]")
-            # create table with information about services with parameter changes
-            changed_param_column = [
-                str(x) for x in service_spec["changed_parameters_of_service"][1]
-            ]
-            table = extract_service_tabulation_data(
-                service_spec["changed_parameters_of_service"][0],
-=======
         if service_spec.deleted_services:
             assert isinstance(service_spec.deleted_services, List)
             rich_print()
@@ -142,29 +87,18 @@
             changed_param_column = [str(x) for x in service_spec.changed_parameters_of_service]
             table = extract_service_tabulation_data(
                 service_spec.changed_parameters_of_service,
->>>>>>> cf1288b9
                 additional_columns=[("Changed Parameters", changed_param_column)],
             )
             rich_print(table)
 
-<<<<<<< HEAD
-            for service_idx, service in enumerate(service_spec["changed_parameters_of_service"][0]):
-=======
             for service_idx, service in enumerate(service_spec.changed_parameters_of_service):
->>>>>>> cf1288b9
                 assert isinstance(service, DiagService)
                 rich_print()
                 rich_print(
                     f"  Detailed changes of diagnostic service [u cyan]{service.short_name}[/u cyan]"
                 )
                 #   detailed_info in [infotext1, dict1, infotext2, dict2, ...]
-<<<<<<< HEAD
-                info_list = cast(
-                    list,  # type: ignore[type-arg]
-                    service_spec["changed_parameters_of_service"])[2][service_idx]
-=======
                 info_list = service_spec.changed_parameters_of_service[2][service_idx]
->>>>>>> cf1288b9
 
                 for detailed_info in info_list:
                     if isinstance(detailed_info, str):
@@ -193,12 +127,7 @@
         # prints result of database comparison (input variable: dictionary: changes_variants)
 
         # diagnostic layers
-<<<<<<< HEAD
-        if (changes_variants["new_diagnostic_layers"] or
-                changes_variants["deleted_diagnostic_layers"]):
-=======
         if (changes_variants.new_diagnostic_layers or changes_variants.deleted_diagnostic_layers):
->>>>>>> cf1288b9
             rich_print()
             rich_print("[bright_blue]Changed diagnostic layers[/bright_blue]: ")
             rich_print(" New diagnostic layers: ")
@@ -356,17 +285,13 @@
 
         return {"Property": property, "Old Value": old, "New Value": new}
 
-<<<<<<< HEAD
-    def compare_services(self, service1: DiagService, service2: DiagService) -> List[ServiceSpecs]:
-=======
     def compare_services(self, service1: DiagService,
                          service2: DiagService) -> List:  # type: ignore[type-arg]
->>>>>>> cf1288b9
         # compares request, positive response and negative response parameters of two diagnostic services
 
-        information: List[Union[str, Dict[str, Any]]] = (
-            [])  # information = [infotext1, table1, infotext2, table2, ...]
-        changed_params: str = ""
+        information: List[Union[str, Dict[str, Any]]] = [
+        ]  # information = [infotext1, table1, infotext2, table2, ...]
+        changed_params = ""
 
         # Request
         if (service1.request is not None and service2.request is not None and
@@ -498,26 +423,6 @@
         return [information, changed_params]
 
     def compare_diagnostic_layers(self, dl1: DiagLayer, dl2: DiagLayer) -> ServiceSpecs:
-<<<<<<< HEAD
-        # compares diagnostic services of two diagnostic layers with each other
-        # save changes in dictionary (service_dict)
-        # TODO: add comparison of SingleECUJobs
-
-        service_dict: ServiceSpecs = {
-            "diag_layer": dl1.short_name,
-            "diag_layer_type": dl1.variant_type.value,
-            # list with added diagnostic services [service1, service2, service3, ...] Type: DiagService
-            "new_services": [],
-            # list with deleted diagnostic services [service1, service2, service3, ...] Type: DiagService
-            "deleted_services": [],
-            # list with diagnostic services where the service name changed [[services], [old service names]]
-            "changed_name_of_service": [[], []],
-            # list with diagnostic services where the service parameter changed [[services], [changed_parameters], [information_texts]]
-            "changed_parameters_of_service": [[], [], []],
-        }
-        # service_dict["changed_name_of_service"][{0 = services, 1 = old service names}][i]
-        # service_dict["changed_parameters_of_service"][{0 = services, 1 = changed_parameters, 2 = information_texts}][i]
-=======
         service_spec: ServiceSpecs = ServiceSpecs(
             diag_layer=dl1.short_name,
             diag_layer_type=dl1.variant_type.value,
@@ -531,7 +436,6 @@
             # list with diagnostic services where the service parameter changed [[services], [changed_parameters], [information_texts]]
             changed_parameters_of_service=[],
         )
->>>>>>> cf1288b9
 
         dl1_service_names = [service.short_name for service in dl1.services]
 
@@ -555,11 +459,7 @@
                 if rq_prefix is None or rq_prefix not in dl2_request_prefixes:
                     # TODO: this will not work in cases where the constant
                     # prefix of a request was modified...
-<<<<<<< HEAD
-                    service_dict["new_services"].append(service1)  # type: ignore[arg-type]
-=======
                     service_spec.new_services.append(service1)
->>>>>>> cf1288b9
 
             # check whether names of diagnostic services have changed
             elif service1 not in dl2.services:
@@ -571,15 +471,9 @@
                     # save information about changes in dictionary
 
                     # add new service (type: DiagService)
-<<<<<<< HEAD
-                    service_dict["changed_name_of_service"][0].append(service1)
-                    # add old service name (type: String)
-                    service_dict["changed_name_of_service"][1].append(service2.short_name)
-=======
                     service_spec.changed_name_of_service.append((service2.short_name, service1))
                     # add old service name (type: String)
                     #                    service_spec.changed_name_of_service[1].append(service2.short_name)
->>>>>>> cf1288b9
 
                     # compare request, pos. response and neg. response parameters of diagnostic services
                     detailed_information = self.compare_services(service1, service2)
@@ -587,37 +481,17 @@
 
                     # add information about changed diagnostic service parameters to dicitionary
                     if detailed_information[1]:  # check whether string "changed_params" is empty
-<<<<<<< HEAD
-                        # new service (type: DiagService)
-                        service_dict["changed_parameters_of_service"][0].append(service1)
-                        # add parameters which have been changed (type: String)
-                        service_dict["changed_parameters_of_service"][1].append(
-                            detailed_information[1])
-                        # add detailed information about changed service parameters (type: list) [infotext1, table1, infotext2, table2, ...]
-                        service_dict["changed_parameters_of_service"][2].append(
-                            detailed_information[0])
-=======
                         service_spec.changed_parameters_of_service.append(
                             (detailed_information[1], detailed_information[0], service1))
->>>>>>> cf1288b9
 
             for service2_idx, service2 in enumerate(dl2.services):
                 # check for deleted diagnostic services
                 if (service2.short_name not in dl1_service_names and
                         dl2_request_prefixes[service2_idx] not in dl1_request_prefixes):
-<<<<<<< HEAD
-
-                    deleted_list = service_dict["deleted_services"]
-                    assert isinstance(deleted_list, list)
-                    if service2 not in deleted_list:
-                        service_dict["deleted_services"].append(  # type: ignore[union-attr]
-                            service2)
-=======
                     deleted_list = service_spec.deleted_services
                     assert isinstance(deleted_list, list)
                     if service2 not in deleted_list:
                         service_spec.deleted_services.append(service2)
->>>>>>> cf1288b9
 
                 if service1.short_name == service2.short_name:
                     # compare request, pos. response and neg. response parameters of both diagnostic services
@@ -627,33 +501,14 @@
                     # add information about changed diagnostic service parameters to dicitionary
                     if detailed_information[1]:  # check whether string "changed_params" is empty
                         # new service (type: DiagService)
-<<<<<<< HEAD
-                        service_dict["changed_parameters_of_service"][0].append(service1)
-                        # add parameters which have been changed (type: String)
-                        service_dict["changed_parameters_of_service"][1].append(
-                            detailed_information[1])
-=======
                         service_spec.changed_parameters_of_service.append(service1)
                         # add parameters which have been changed (type: String)
                         service_spec.changed_parameters_of_service.append(detailed_information[1])
->>>>>>> cf1288b9
                         # add detailed information about changed service parameters (type: list) [infotext1, table1, infotext2, table2, ...]
                         service_spec.changed_parameters_of_service.append(detailed_information[0])
         return service_spec
 
     def compare_databases(self, database_new: Database,
-<<<<<<< HEAD
-                          database_old: Database) -> SpecsChangesVariants:  # type: ignore[type-arg]
-        # compares two PDX-files with each other
-
-        new_variants = []
-        deleted_variants = []
-
-        changes_variants: SpecsChangesVariants = {
-            "new_diagnostic_layers": new_variants,
-            "deleted_diagnostic_layers": deleted_variants,
-        }
-=======
                           database_old: Database) -> SpecsChangesVariants:
         # compares two PDX-files with each other
 
@@ -665,7 +520,6 @@
             deleted_diagnostic_layers=deleted_variants,
             service_changes={},  # You can populate this dictionary later as needed
         )
->>>>>>> cf1288b9
 
         # compare databases
         for _, dl1 in enumerate(database_new.diag_layers):
@@ -676,28 +530,14 @@
             for _, dl2 in enumerate(database_old.diag_layers):
                 # check for deleted diagnostic layers
                 if (dl2.short_name not in [dl.short_name for dl in database_new.diag_layers] and
-<<<<<<< HEAD
-                        dl2 not in changes_variants["deleted_diagnostic_layers"]):
-
-                    changes_variants[
-                        "deleted_diagnostic_layers"].append(  # type: ignore[union-attr]
-                            dl2)
-
-=======
                         dl2 not in changes_variants.deleted_diagnostic_layers):
                     changes_variants.deleted_diagnostic_layers.append(dl2)
->>>>>>> cf1288b9
                 if (dl1.short_name == dl2.short_name and
                         dl1.short_name in self.diagnostic_layer_names):
                     # compare diagnostic services of both diagnostic layers
                     # save diagnostic service changes in dictionary (empty if no changes)
-<<<<<<< HEAD
-                    service_dict: ServiceSpecs = self.compare_diagnostic_layers(dl1, dl2)
-                    if service_dict:
-=======
                     service_spec: ServiceSpecs = self.compare_diagnostic_layers(dl1, dl2)
                     if service_spec:
->>>>>>> cf1288b9
                         # adds information about diagnostic service changes to return variable (changes_variants)
                         changes_variants.service_changes[dl1.short_name] = service_spec
 
