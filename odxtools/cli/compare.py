#!/usr/bin/env python
# SPDX-License-Identifier: MIT

import argparse
import json
import os
from collections.abc import Sequence
from dataclasses import dataclass, field
<<<<<<< HEAD
from typing import Any, Dict, List, Union
=======
>>>>>>> f23db9c4

from rich import print as rich_print
from rich.padding import Padding as RichPadding
from rich.table import Table as RichTable

from ..compumethods.limit import Limit
from ..database import Database
from ..dataobjectproperty import DataObjectProperty
from ..diaglayers.diaglayer import DiagLayer
from ..diagservice import DiagService
from ..dopbase import DopBase
from ..dtcdop import DtcDop
from ..encoding import Encoding
from ..internalconstr import InternalConstr
from ..loadfile import load_file
from ..odxtypes import AtomicOdxType, DataType
from ..parameters.codedconstparameter import CodedConstParameter
from ..parameters.nrcconstparameter import NrcConstParameter
from ..parameters.parameter import Parameter
from ..parameters.parameterwithdop import ParameterWithDOP
from ..parameters.physicalconstantparameter import PhysicalConstantParameter
from ..parameters.valueparameter import ValueParameter
from ..unit import Unit
from . import _parser_utils
from ._parser_utils import SubparsersList
<<<<<<< HEAD

from ._print_utils import build_service_table, print_dl_metrics, print_service_parameters, print_change_metrics
=======
from ._print_utils import build_service_table, print_dl_metrics, print_service_parameters
>>>>>>> f23db9c4

# name of the tool
_odxtools_tool_name_ = "compare"


@dataclass
class ParameterAttributeChanges:
    attribute: str
    old_value: AtomicOdxType | Sequence[AtomicOdxType] | Encoding | DataType | None = field(
        default=None)
    new_value: AtomicOdxType | Sequence[AtomicOdxType] | Encoding | DataType | None = field(
        default=None)
<<<<<<< HEAD


@dataclass
class ParameterChanges:
    description: str  # description of change
    changed_attributes: list[ParameterAttributeChanges] = field(
        default_factory=list)  # detailed information on changed attribute of parameter


@dataclass
=======


@dataclass
class ParameterChanges:
    description: str  # description of change
    changed_attributes: list[ParameterAttributeChanges] = field(
        default_factory=list)  # detailed information on changed attribute of parameter


@dataclass
>>>>>>> f23db9c4
class ServiceChanges:
    service: DiagService  # The service whose parameters have changed
    changed_parameters_of_service: list[ParameterChanges] = field(default_factory=list)


@dataclass
class RenamedService:
    old_service_name: str
    new_service_name: str
    new_service_object: DiagService


@dataclass
class DiagLayerChanges:
    diag_layer: str
    diag_layer_type: str
    new_services: list[DiagService] = field(default_factory=list)
    deleted_services: list[DiagService] = field(default_factory=list)
    renamed_services: list[RenamedService] = field(default_factory=list)
    services_with_parameter_changes: list[ServiceChanges] = field(default_factory=list)


@dataclass
class SpecsChangesVariants:
    new_diagnostic_layers: list[DiagLayer] = field(default_factory=list)
    deleted_diagnostic_layers: list[DiagLayer] = field(default_factory=list)
    changed_diagnostic_layers: list[DiagLayerChanges] = field(default_factory=list)


class Display:

    detailed: bool

    def __init__(self) -> None:
        pass

    def print_dl_overview(self, filename: str, dls: list[DiagLayer]) -> None:
        rich_print()
        rich_print(f"Overview of diagnostic layers (in [orange1]{filename}[/orange1])")
        print_dl_metrics(dls)

    def print_dl_changes(self, service_spec: DiagLayerChanges) -> None:
        if service_spec.new_services or service_spec.deleted_services or service_spec.renamed_services or service_spec.services_with_parameter_changes:
            assert isinstance(service_spec.diag_layer, str)
            rich_print()
            rich_print(
                f"[blue]Changed diagnostic services[/blue] of diagnostic layer [green3]'{service_spec.diag_layer}'[/green3] [medium_spring_green]({service_spec.diag_layer_type})[/medium_spring_green]:"
            )
        if service_spec.new_services:
            assert isinstance(service_spec.new_services, list)
            rich_print()
            rich_print(" [blue]New services[/blue]")
            rich_print(build_service_table(service_spec.new_services))
        if service_spec.deleted_services:
            assert isinstance(service_spec.deleted_services, list)
            rich_print()
            rich_print(" [blue]Deleted services[/blue]")
            rich_print(build_service_table(service_spec.deleted_services))
        if service_spec.renamed_services:
            assert isinstance(service_spec.renamed_services, list)
            rich_print()
            rich_print(" [blue]Renamed services[/blue]")
            services = [item.new_service_object for item in service_spec.renamed_services]
            old_names = [item.old_service_name for item in service_spec.renamed_services]
            rich_print(
                build_service_table(
                    services=services, additional_columns=[("Old service name", old_names)]))
        if service_spec.services_with_parameter_changes:
            assert isinstance(service_spec.services_with_parameter_changes, list)
            rich_print()
            rich_print(" [blue]Services with parameter changes[/blue]")
            services = [item.service for item in service_spec.services_with_parameter_changes]
            changed_param_column = [
                f"\n".join(
                    [item.description
                     for item in changed_params.changed_parameters_of_service])
                for changed_params in service_spec.services_with_parameter_changes
            ]

            table = build_service_table(
                services=services,
                additional_columns=[("Changed Parameters", changed_param_column)])
            rich_print(RichPadding(table, pad=(0, 0, 0, 1)))

            for item in service_spec.services_with_parameter_changes:
                assert isinstance(item, ServiceChanges)
                assert isinstance(item.service, DiagService)
                rich_print()
                rich_print(
                    f"  [blue]Detailed changes[/blue] of diagnostic service [magenta]'{item.service.short_name}'[/magenta]"
                )
                for param_changes in item.changed_parameters_of_service:
                    rich_print(f"   {param_changes.description}:")
                    table = RichTable(
                        show_header=True,
                        header_style="bold cyan",
                        border_style="blue",
                        show_lines=True)
                    table.add_column("Attribute", style="light_cyan1")
                    table.add_column("Old Value", justify="left", style="light_goldenrod3")
                    table.add_column("New Value", justify="left", style="light_goldenrod3")

                    for value in param_changes.changed_attributes:
                        table.add_row(value.attribute,
                                      (str(value.old_value) if value.old_value else ""),
                                      (str(value.new_value) if value.new_value else ""))
                    rich_print(RichPadding(table, pad=(0, 0, 0, 3)))

                if self.detailed:
                    print_service_parameters(item.service, allow_unknown_bit_lengths=True)

    def print_database_changes(self, changes_variants: SpecsChangesVariants) -> None:

        if changes_variants.new_diagnostic_layers:
            rich_print()
            rich_print("[blue]New diagnostic layers[/blue]:")
            for variant in changes_variants.new_diagnostic_layers:
                assert isinstance(variant, DiagLayer)
                rich_print(
                    f" [green3]{variant.short_name}[/green3] [medium_spring_green]({variant.variant_type.value})[/medium_spring_green]"
                )

        if changes_variants.deleted_diagnostic_layers:
            rich_print()
            rich_print("[blue]Deleted diagnostic layers[/blue]:")
            for variant in changes_variants.deleted_diagnostic_layers:
                assert isinstance(variant, DiagLayer)
                rich_print(
                    f" [green3]{variant.short_name}[/green3] [medium_spring_green]({variant.variant_type.value})[/medium_spring_green]"
                )
<<<<<<< HEAD

        if changes_variants.changed_diagnostic_layers:
            rich_print()
            rich_print("[blue]Changed diagnostic layers[/blue]: ")
            for value in changes_variants.changed_diagnostic_layers:
                rich_print(
                    f" [green3]{value.diag_layer}[/green3] [medium_spring_green]({value.diag_layer_type})[/medium_spring_green]"
                )

=======

        if changes_variants.changed_diagnostic_layers:
            rich_print()
            rich_print("[blue]Changed diagnostic layers[/blue]: ")
            for value in changes_variants.changed_diagnostic_layers:
                rich_print(
                    f" [green3]{value.diag_layer}[/green3] [medium_spring_green]({value.diag_layer_type})[/medium_spring_green]"
                )

>>>>>>> f23db9c4
            # print changes of diagnostic services
            for value in changes_variants.changed_diagnostic_layers:
                assert isinstance(value, DiagLayerChanges)
                self.print_dl_changes(value)


class Comparison(Display):
    databases: list[Database] = []  # storage of database objects
    diagnostic_layers: list[DiagLayer] = []  # storage of DiagLayer objects
    diagnostic_layer_names: set[str] = set()  # storage of diagnostic layer names

    db_indicator_1: int
    db_indicator_2: int

    def __init__(self) -> None:
        pass

    def compare_units(self, unit1: Unit, unit2: Unit) -> list[ParameterAttributeChanges]:
        '''
        Checks whether properties of unit1 and unit2 differ

        Checked properties:
        - short_name
        - display_name
        - factor_si_to_unit
        - offset_si_to_unit
        - physical_dimension

        Properties of unit object: short_name, long_name, description, odx_id, display_name, oid, factor_si_to_unit, offset_si_to_unit, physical_dimension_ref
        '''

        changed_attributes: list[ParameterAttributeChanges] = []
        if unit1 == unit2:
            return []

        changed_attributes.append(
            ParameterAttributeChanges(
                attribute="Linked DOP object: Unit",
                old_value=f"<{unit2.odx_id.local_id}",
                new_value=f"<{unit1.odx_id.local_id}>"))
        if unit1.short_name != unit2.short_name:
            changed_attributes.append(
                ParameterAttributeChanges(
                    attribute="Linked DOP object: Unit: Name",
                    old_value=unit2.short_name,
                    new_value=unit1.short_name))
        if unit1.display_name != unit2.display_name:
            changed_attributes.append(
                ParameterAttributeChanges(
                    attribute="Linked DOP object: Unit: Display name",
                    old_value=unit2.display_name,
                    new_value=unit1.display_name))
        if unit1.factor_si_to_unit != unit2.factor_si_to_unit:
            changed_attributes.append(
                ParameterAttributeChanges(
                    attribute="Linked DOP object: Unit: FACTOR-SI-TO-UNIT",
                    old_value=f if (f := unit2.factor_si_to_unit) else "",
                    new_value=f if (f := unit1.factor_si_to_unit) else ""))
        if unit1.offset_si_to_unit != unit2.offset_si_to_unit:
            changed_attributes.append(
                ParameterAttributeChanges(
                    attribute="Linked DOP object: Unit: OFFSET-SI-TO-UNIT",
                    old_value=ofs if (ofs := unit2.offset_si_to_unit) else "",
                    new_value=ofs if (ofs := unit1.offset_si_to_unit) else ""))
        if unit1.physical_dimension != unit2.physical_dimension:
            changed_attributes.append(
                ParameterAttributeChanges(
                    attribute="Linked DOP object: Unit: Physical dimension",
                    old_value="<Physical dimension object" if unit2.physical_dimension else "",
                    new_value="<Physical dimension object" if unit1.physical_dimension else ""))

        return changed_attributes

    def compare_dops(self, dop1: DopBase, dop2: DopBase) -> list[ParameterAttributeChanges]:
        '''
        Checks whether properties of dop1 and dop2 differ
        
        Checked properties:
        - Name,
        - COMPU-METHOD (for DataObjectProperty and DtcDop)
        - DIAG-CODED-TYPE (for DataObjectProperty and DtcDop)
        - PHYSICAL-TYPE (for DataObjectProperty and DtcDop)
        - INTERNAL-CONSTR (for DataObjectProperty)
        - PHYS-CONSTR (for DataObjectProperty)
        - Unit (for DataObjectProperty)
        - DTCs (for DtcDop)
        '''
        changed_attributes: list[ParameterAttributeChanges] = []
        if dop1 == dop2:
            return []

        changed_attributes.append(
            ParameterAttributeChanges(
                attribute="Linked DOP (data object property) object",
                old_value=f"<{dop2.odx_id.local_id}>",
                new_value=f"<{dop1.odx_id.local_id}>"))

        # DOP Name
        if dop1.short_name != dop2.short_name:
            changed_attributes.append(
                ParameterAttributeChanges(
                    attribute="Linked DOP object: Name",
                    old_value=dop2.short_name,
                    new_value=dop1.short_name))

        # compare COMPU-METHOD, DIAG-CODED-TYPE and PHYSICAL-TYPE of DOP
        if (isinstance(dop1, DataObjectProperty) and isinstance(dop2, DataObjectProperty) or
                isinstance(dop1, DtcDop) and isinstance(dop2, DtcDop)):

            if dop1.compu_method != dop2.compu_method:
                # TODO compare sub-attributes of CompuMethod
                changed_attributes.append(
                    ParameterAttributeChanges(
                        attribute="Linked DOP object: Computation Method",
                        old_value="<COMPU-METHOD>",
                        new_value="<COMPU-METHOD>"))

            if dop1.diag_coded_type != dop2.diag_coded_type:
                # attributes: base_type_encoding, base_data_type, is_highlow_byte_order, dct_type
                if dop1.diag_coded_type.base_type_encoding != dop2.diag_coded_type.base_type_encoding:
                    changed_attributes.append(
                        ParameterAttributeChanges(
                            attribute="Linked DOP object: DIAG-CODED-TYPE: Base Type Encoding",
                            old_value=dop2.diag_coded_type.base_type_encoding,
                            new_value=dop1.diag_coded_type.base_type_encoding))
                if dop1.diag_coded_type.base_data_type != dop2.diag_coded_type.base_data_type:
                    changed_attributes.append(
                        ParameterAttributeChanges(
                            attribute="Linked DOP object: DIAG-CODED-TYPE: Base Data Type",
                            old_value=dop2.diag_coded_type.base_data_type.name,
                            new_value=dop1.diag_coded_type.base_data_type.name))
                if dop1.diag_coded_type.dct_type != dop2.diag_coded_type.dct_type:
                    changed_attributes.append(
                        ParameterAttributeChanges(
                            attribute="Linked DOP object: DIAG-CODED-TYPE: Type",
                            old_value=dop2.diag_coded_type.dct_type,
                            new_value=dop1.diag_coded_type.dct_type))

            if dop1.physical_type != dop2.physical_type:
                # attributes: precision, base_data_type, display_radix
                if dop1.physical_type.precision != dop2.physical_type.precision:
                    changed_attributes.append(
                        ParameterAttributeChanges(
                            attribute="Linked DOP object: PHYSICAL-TYPE: Precision",
                            old_value=dop2.physical_type.precision,
                            new_value=dop1.physical_type.precision))
                if dop1.physical_type.base_data_type != dop2.physical_type.base_data_type:
                    changed_attributes.append(
                        ParameterAttributeChanges(
                            attribute="Linked DOP object: PHYSICAL-TYPE: Base data type",
                            old_value=dop2.physical_type.base_data_type.name,
                            new_value=dop1.physical_type.base_data_type.name))
                if dop1.physical_type.display_radix != dop2.physical_type.display_radix:
                    changed_attributes.append(
                        ParameterAttributeChanges(
                            attribute="Linked DOP object: PHYSICAL-TYPE: Display Radix",
                            old_value=dr.name if (dr := dop2.physical_type.display_radix) else "",
                            new_value=dr.name if (dr := dop1.physical_type.display_radix) else ""))

        # compare INTERNAL-CONSTR, PHYS-CONSTR and unit of DOP
        if isinstance(dop1, DataObjectProperty) and isinstance(dop2, DataObjectProperty):

            def compare_internal_constr_objects(
                    constr1: InternalConstr, constr2: InternalConstr,
                    constr_type: str) -> list[ParameterAttributeChanges]:
                """
                Compares to objects of type 'InternalConstr'
                
                Attributes: lower_limit, upper_limit, scale_constrs
                """

                def compare_limits(limit1: Limit, limit2: Limit,
                                   limit_type: str) -> list[ParameterAttributeChanges]:
                    """
                    Compares to objects of type 'Limit'

                    Attributes: value, value_type, interval_type
                    """
                    changed_attributes: list[ParameterAttributeChanges] = []
                    if limit1 == limit2:
                        return []

                    if limit1.value != limit2.value:
                        changed_attributes.append(
                            ParameterAttributeChanges(
                                attribute=f"Linked DOP object: {constr_type}: {limit_type} Limit: Value",
                                old_value=limit2.value,
                                new_value=limit1.value))
                    if limit1.value_type != limit2.value_type:
                        changed_attributes.append(
                            ParameterAttributeChanges(
                                attribute=f"Linked DOP object: {constr_type}: {limit_type} Limit: Value Type",
                                old_value=limit2.value_type,
                                new_value=limit1.value_type))

                    return changed_attributes

                changed_attributes: list[ParameterAttributeChanges] = []
                if constr1 == constr2:
                    return []

                # compare lower limit
                if constr1.lower_limit is not None and constr2.lower_limit is not None:
                    changed_attributes += attrs if (attrs := compare_limits(
                        constr1.lower_limit, constr2.lower_limit, 'Lower')) else []
                elif (constr1.lower_limit is None) != (constr2.lower_limit is None):
                    changed_attributes.append(
                        ParameterAttributeChanges(
                            attribute=f"Linked DOP object: {constr_type}: Lower Limit",
                            old_value="<Limit object>" if constr2.lower_limit else "",
                            new_value="<Limit object>" if constr1.lower_limit else ""))

                # compare upper limit
                if constr1.upper_limit is not None and constr2.upper_limit is not None:
                    changed_attributes += attrs if (attrs := compare_limits(
                        constr1.upper_limit, constr2.upper_limit, 'Upper')) else []
                elif (constr1.upper_limit is None) != (constr2.upper_limit is None):
                    changed_attributes.append(
                        ParameterAttributeChanges(
                            attribute=f"Linked DOP object: {constr_type}: Upper Limit",
                            old_value="<Limit object>" if constr2.upper_limit else "",
                            new_value="<Limit object>" if constr1.upper_limit else ""))

                # compare scale_constrs
                if constr1.scale_constrs != constr2.scale_constrs:
                    changed_attributes.append(
                        ParameterAttributeChanges(
                            attribute=f"Linked DOP object: {constr_type}: Scale Constraints",
                            old_value="<List of SCALE-CONSTR objects>",
                            new_value="<List of SCALE-CONSTR objects>"))

                return changed_attributes

            # compare INTERNAL-CONSTR
            if dop1.internal_constr is not None and dop2.internal_constr is not None:
                changed_attributes += attrs if (attrs := compare_internal_constr_objects(
                    dop1.internal_constr, dop2.internal_constr, 'INTERNAL-CONSTR')) else []
            elif (dop1.internal_constr is None) != (dop2.internal_constr is None):
                changed_attributes.append(
                    ParameterAttributeChanges(
                        attribute=f"Linked DOP object: INTERNAL-CONSTR",
                        old_value="<INTERNAL-CONSTR object>" if dop2.internal_constr else "",
                        new_value="<INTERNAL-CONSTR object>" if dop1.internal_constr else ""))

            # compare PHYS-CONSTR
            if dop1.physical_constr is not None and dop2.physical_constr is not None:
                changed_attributes += attrs if (attrs := compare_internal_constr_objects(
                    dop1.physical_constr, dop2.physical_constr, 'PHYS-CONSTR')) else []
            elif (dop1.physical_constr is None) != (dop2.physical_constr is None):
                changed_attributes.append(
                    ParameterAttributeChanges(
                        attribute=f"Linked DOP object: PHYS-CONSTR",
                        old_value="<PHYS-CONSTR object>" if dop2.physical_constr else "",
                        new_value="<PHYS-CONSTR object>" if dop1.physical_constr else ""))

            # compare unit
            if dop1.unit is not None and dop2.unit is not None:
                changed_attributes += attrs if (attrs := self.compare_units(
                    unit1=dop1.unit, unit2=dop2.unit)) else []
            elif (dop1.unit is None) != (dop2.unit is None):
                changed_attributes.append(
                    ParameterAttributeChanges(
                        attribute=f"Linked DOP object: Unit",
                        old_value="<Unit object>" if dop2.unit else "",
                        new_value="<Unit object>" if dop1.unit else ""))

        # compare DTCs of DOP
        if isinstance(dop1, DtcDop) and isinstance(dop2, DtcDop):

            if dop1.dtcs != dop2.dtcs:
                changed_attributes.append(
                    ParameterAttributeChanges(
                        attribute="Linked DOP object: List of DTCs",
                        old_value="<List of DTC objects>",
                        new_value="<List of DTC objects>"))

        return changed_attributes

    def compare_parameters(self, param1: Parameter,
                           param2: Parameter) -> list[ParameterAttributeChanges]:
        '''
        Checks whether properties of param1 and param2 differ
        
        Checked properties:
        - Name
        - Byte Position
        - Bit Length
        - Semantic
        - Parameter Type
        - Value (CODED-CONST, NRC-CONST, PHYS-CONST, PHYSICAL-DEFAULT-VALUE)
        - Data Type
        - Data Object Property
        '''

        changed_attributes: list[ParameterAttributeChanges] = []

        if param1.short_name != param2.short_name:
            changed_attributes.append(
                ParameterAttributeChanges(
                    attribute="Parameter Name",
                    old_value=param2.short_name,
                    new_value=param1.short_name))
        if param1.byte_position != param2.byte_position:
            changed_attributes.append(
                ParameterAttributeChanges(
                    attribute="Byte Position",
                    old_value=param2.byte_position,
                    new_value=param1.byte_position))
        if param1.get_static_bit_length() != param2.get_static_bit_length():
            changed_attributes.append(
                ParameterAttributeChanges(
                    attribute="Bit Length",
                    old_value=param2.get_static_bit_length(),
                    new_value=param1.get_static_bit_length()))
        if param1.semantic != param2.semantic:
            changed_attributes.append(
                ParameterAttributeChanges(
                    attribute="Semantic", old_value=param2.semantic, new_value=param1.semantic))
        if param1.parameter_type != param2.parameter_type:
            changed_attributes.append(
                ParameterAttributeChanges(
                    attribute="Parameter Type",
                    old_value=param2.parameter_type,
                    new_value=param1.parameter_type))

        if isinstance(param1, CodedConstParameter) and isinstance(param2, CodedConstParameter):
            if param1.diag_coded_type.base_data_type != param2.diag_coded_type.base_data_type:
                changed_attributes.append(
                    ParameterAttributeChanges(
                        attribute="Data Type",
                        old_value=param2.diag_coded_type.base_data_type.name,
                        new_value=param1.diag_coded_type.base_data_type.name))
            if param1.coded_value != param2.coded_value:
                if isinstance(param1.coded_value, int) and isinstance(param2.coded_value, int):
                    changed_attributes.append(
                        ParameterAttributeChanges(
                            attribute="Value (CODED-CONST)",
                            old_value=f"0x{param2.coded_value:0{(param2.get_static_bit_length() or 0) // 4}X}",
                            new_value=f"0x{param1.coded_value:0{(param1.get_static_bit_length() or 0) // 4}X}"
                        ))
                else:
                    changed_attributes.append(
                        ParameterAttributeChanges(
                            attribute="Value (CODED-CONST)",
                            old_value=f"{param2.coded_value!r}",
                            new_value=f"{param1.coded_value!r}"))

        elif isinstance(param1, NrcConstParameter) and isinstance(param2, NrcConstParameter):
            if param1.diag_coded_type.base_data_type != param2.diag_coded_type.base_data_type:
                changed_attributes.append(
                    ParameterAttributeChanges(
                        attribute="Data Type",
                        old_value=param2.diag_coded_type.base_data_type.name,
                        new_value=param1.diag_coded_type.base_data_type.name))

            if param1.coded_values != param2.coded_values:
                changed_attributes.append(
                    ParameterAttributeChanges(
                        attribute="Values (NRC-CONST)",
                        old_value=param2.coded_values,
                        new_value=param1.coded_values))

        elif isinstance(param1, ParameterWithDOP) and isinstance(param2, ParameterWithDOP):

            # compare DOP object
            changed_attributes += attrs if (attrs := self.compare_dops(
                dop1=param1.dop, dop2=param2.dop)) else []

            if (isinstance(param1, PhysicalConstantParameter) and
                    isinstance(param2, PhysicalConstantParameter) and
                    param1.physical_constant_value != param2.physical_constant_value):
                if isinstance(param1.physical_constant_value, int) and isinstance(
                        param2.physical_constant_value, int):
                    changed_attributes.append(
                        ParameterAttributeChanges(
                            attribute="Value (PHYS-CONST)",
                            old_value=f"0x{param2.physical_constant_value:0{(param2.get_static_bit_length() or 0) // 4}X}",
                            new_value=f"0x{param1.physical_constant_value:0{(param1.get_static_bit_length() or 0) // 4}X}"
                        ))
                else:
                    changed_attributes.append(
                        ParameterAttributeChanges(
                            attribute="Value (PHYS-CONST)",
                            old_value=f"{param2.physical_constant_value!r}",
                            new_value=f"{param1.physical_constant_value!r}"))

            elif (isinstance(param1, ValueParameter) and isinstance(param2, ValueParameter) and
                  param1.physical_default_value is not None and
                  param2.physical_default_value is not None and
                  param1.physical_default_value != param2.physical_default_value):
                if isinstance(param1.physical_default_value, int) and isinstance(
                        param2.physical_default_value, int):
                    changed_attributes.append(
                        ParameterAttributeChanges(
                            attribute="Value (PHYSICAL-DEFAULT-VALUE)",
                            old_value=f"0x{param2.physical_default_value:0{(param2.get_static_bit_length() or 0) // 4}X}",
                            new_value=f"0x{param1.physical_default_value:0{(param1.get_static_bit_length() or 0) // 4}X}"
                        ))
                else:
                    changed_attributes.append(
                        ParameterAttributeChanges(
                            attribute="Value (PHYSICAL-DEFAULT-VALUE)",
                            old_value=f"{param2.physical_default_value!r}",
                            new_value=f"{param1.physical_default_value!r}"))

        return changed_attributes

    def compare_services(self, service1: DiagService,
                         service2: DiagService) -> ServiceChanges | None:
        '''compares request, positive response and negative response parameters of two diagnostic services'''

        changed_params: list[ParameterChanges] = []

        # Request
        if service1.request is not None and service2.request is not None and len(
                service1.request.parameters) == len(service2.request.parameters):
            for res1_idx, param1 in enumerate(service1.request.parameters):
                for res2_idx, param2 in enumerate(service2.request.parameters):
                    if res1_idx == res2_idx:
                        # find changed request parameter properties
                        if (param_changes := self.compare_parameters(param1, param2)):
                            description = (
                                f"Properties of {res2_idx+1}. request parameter [light_slate_grey]'{param2.short_name}'[/light_slate_grey] have changed"
                            )
                            changed_params.append(
                                ParameterChanges(
                                    description=description, changed_attributes=param_changes))
        else:
            description = f"List of request parameters for service [magenta]'{service2.short_name}'[/magenta] is not identical"

            changed_params.append(
                ParameterChanges(
                    description=description,
                    changed_attributes=[
                        ParameterAttributeChanges(
                            attribute="Request parameter list",
                            old_value=[x.short_name for x in service2.request.parameters]
                            if service2.request else "",
                            new_value=[x.short_name for x in service1.request.parameters]
                            if service1.request else "")
                    ]))

        # Positive Responses
        if len(service1.positive_responses) == len(service2.positive_responses):
            for res1_idx, response1 in enumerate(service1.positive_responses):
                for res2_idx, response2 in enumerate(service2.positive_responses):
                    if res1_idx == res2_idx:
                        if len(response1.parameters) == len(response2.parameters):
                            for param1_idx, param1 in enumerate(response1.parameters):
                                for param2_idx, param2 in enumerate(response2.parameters):
                                    if param1_idx == param2_idx:
                                        # find changed positive response parameter properties
                                        if (param_changes :=
                                                self.compare_parameters(param1, param2)):
                                            description = f"Properties of {param2_idx+1}. positive response parameter [light_slate_grey]'{param2.short_name}'[/light_slate_grey] have changed"
                                            changed_params.append(
                                                ParameterChanges(
                                                    description=description,
                                                    changed_attributes=param_changes))
                        else:
<<<<<<< HEAD

=======
>>>>>>> f23db9c4
                            description = f"List of positive response parameters for service [magenta]'{service2.short_name}'[/magenta] is not identical"
                            changed_params.append(
                                ParameterChanges(
                                    description=description,
                                    changed_attributes=[
                                        ParameterAttributeChanges(
                                            attribute="Positive response parameter list",
                                            old_value=[x.short_name for x in response2.parameters],
                                            new_value=[x.short_name for x in response1.parameters])
                                    ]))

        else:
            description = f"List of positive responses for service [magenta]'{service2.short_name}'[/magenta] is not identical"
            changed_params.append(
                ParameterChanges(
                    description=description,
                    changed_attributes=[
                        ParameterAttributeChanges(
                            attribute="Positive responses list",
                            old_value=[x.short_name for x in service2.positive_responses],
                            new_value=[x.short_name for x in service1.positive_responses])
                    ]))
<<<<<<< HEAD

=======
>>>>>>> f23db9c4

        # Negative Responses
        if len(service1.negative_responses) == len(service2.negative_responses):
            for res1_idx, response1 in enumerate(service1.negative_responses):
                for res2_idx, response2 in enumerate(service2.negative_responses):
                    if res1_idx == res2_idx:
                        if len(response1.parameters) == len(response2.parameters):
                            for param1_idx, param1 in enumerate(response1.parameters):
                                for param2_idx, param2 in enumerate(response2.parameters):
                                    if param1_idx == param2_idx:
                                        # find changed negative response parameter properties
                                        if (param_changes :=
                                                self.compare_parameters(param1, param2)):
                                            description = f"Properties of {param2_idx+1}. negative response parameter [light_slate_grey]'{param2.short_name}'[/light_slate_grey] have changed"
                                            changed_params.append(
                                                ParameterChanges(
                                                    description=description,
                                                    changed_attributes=param_changes))
                        else:
<<<<<<< HEAD

=======
>>>>>>> f23db9c4
                            description = f"List of negative response parameters for service [magenta]'{service2.short_name}'[/magenta] is not identical"
                            changed_params.append(
                                ParameterChanges(
                                    description=description,
                                    changed_attributes=[
                                        ParameterAttributeChanges(
                                            attribute="Negative response parameter list",
                                            old_value=[x.short_name for x in response2.parameters],
                                            new_value=[x.short_name for x in response1.parameters])
                                    ]))
        else:
            description = f"List of negative responses for service [magenta]'{service2.short_name}'[/magenta] is not identical"
            changed_params.append(
                ParameterChanges(
                    description=description,
                    changed_attributes=[
                        ParameterAttributeChanges(
                            attribute="Negative responses list",
                            old_value=[x.short_name for x in service2.negative_responses],
                            new_value=[x.short_name for x in service1.negative_responses])
                    ]))

        if changed_params:
            return ServiceChanges(service=service1, changed_parameters_of_service=changed_params)
        return None

    def compare_diagnostic_layers(self, dl1: DiagLayer, dl2: DiagLayer) -> DiagLayerChanges | None:
        '''compares diagnostic services of two diagnostic layers with each other'''
        # TODO: add comparison of SingleECUJobs

        new_services: list[DiagService] = []
        deleted_services: list[DiagService] = []
        renamed_services: list[RenamedService] = []
        services_with_param_changes: list[ServiceChanges] = []

        service_spec = DiagLayerChanges(
            diag_layer=dl1.short_name,
            diag_layer_type=dl1.variant_type.value,
            new_services=new_services,
            deleted_services=deleted_services,
            renamed_services=renamed_services,
            services_with_parameter_changes=services_with_param_changes)
        dl1_service_names = [service.short_name for service in dl1.services]
        dl2_service_names = [service.short_name for service in dl2.services]

        dl1_request_prefixes: list[bytes | bytearray | None] = [
            None if s.request is None else s.request.coded_const_prefix() for s in dl1.services
        ]
        dl2_request_prefixes: list[bytes | bytearray | None] = [
            None if s.request is None else s.request.coded_const_prefix() for s in dl2.services
        ]

        # compare diagnostic services
        for service1 in dl1.services:

            # check for added diagnostic services
            rq_prefix: bytes | bytearray
            if service1.request is not None:
                rq_prefix = service1.request.coded_const_prefix()

            if service1 not in dl2.services:

                # check whether names of diagnostic services have changed
                # (this will not work in cases where the constant prefix of a request was modified)
                if (rq_prefix in dl2_request_prefixes and
                        service1.short_name not in dl2_service_names):

                    # get related diagnostic service for request
                    service2 = dl2.services[dl2_request_prefixes.index(rq_prefix)]
<<<<<<< HEAD

                    # save information about changes in ServiceDiff object
                    service_spec.renamed_services.append(
                        RenamedService(
                            old_service_name=service2.short_name,
                            new_service_name=service1.short_name,
                            new_service_object=service1))

                    # compare request, pos. response and neg. response parameters of diagnostic services &
                    # add information about changed diagnostic service parameters to ServiceDiff object
                    if (detailed_information := self.compare_services(service1, service2)):
                        service_spec.services_with_parameter_changes.append(detailed_information)

=======

                    # save information about changes in ServiceDiff object
                    service_spec.renamed_services.append(
                        RenamedService(
                            old_service_name=service2.short_name,
                            new_service_name=service1.short_name,
                            new_service_object=service1))

                    # compare request, pos. response and neg. response parameters of diagnostic services &
                    # add information about changed diagnostic service parameters to ServiceDiff object
                    if (detailed_information := self.compare_services(service1, service2)):
                        service_spec.services_with_parameter_changes.append(detailed_information)

>>>>>>> f23db9c4
                elif rq_prefix not in dl2_request_prefixes or service1.short_name not in dl2_service_names:
                    service_spec.new_services.append(service1)

            for service2_idx, service2 in enumerate(dl2.services):

                # check for deleted diagnostic services
                if service2.short_name not in dl1_service_names and dl2_request_prefixes[
                        service2_idx] not in dl1_request_prefixes:

                    if service2 not in (deleted_list := service_spec.deleted_services):
                        deleted_list.append(service2)

                if service1.short_name == service2.short_name:
                    # compare request, pos. response and neg. response parameters of both diagnostic services &
                    # add information about changed diagnostic service parameters to ServiceDiff object
                    if (detailed_information := self.compare_services(service1, service2)):
                        service_spec.services_with_parameter_changes.append(detailed_information)

        if service_spec.new_services or service_spec.deleted_services or service_spec.renamed_services or service_spec.services_with_parameter_changes:
            return service_spec
        return None

    def compare_databases(self, database_new: Database,
                          database_old: Database) -> SpecsChangesVariants | None:
        '''compares two PDX-files with each other'''

        new_variants: list[DiagLayer] = []  # Assuming it stores diagnostic layer names
        deleted_variants: list[DiagLayer] = []

        changes_variants = SpecsChangesVariants(
            new_diagnostic_layers=new_variants,
            deleted_diagnostic_layers=deleted_variants,
            changed_diagnostic_layers=[])

        # compare databases
        for _, dl1 in enumerate(database_new.diag_layers):
            # check for new diagnostic layers
            if dl1.short_name not in [dl.short_name for dl in database_old.diag_layers]:
                changes_variants.new_diagnostic_layers.append(dl1)

            for _, dl2 in enumerate(database_old.diag_layers):
                # check for deleted diagnostic layers
                if (dl2.short_name not in [dl.short_name for dl in database_new.diag_layers] and
                        dl2 not in changes_variants.deleted_diagnostic_layers):

                    changes_variants.deleted_diagnostic_layers.append(dl2)

                if dl1.short_name == dl2.short_name and dl1.short_name in self.diagnostic_layer_names:
                    # compare diagnostic services of both diagnostic layers &
                    # save diagnostic service changes in SpecsChangesVariants object
                    if (service_spec := self.compare_diagnostic_layers(dl1, dl2)):
                        changes_variants.changed_diagnostic_layers.append(service_spec)

        if changes_variants.new_diagnostic_layers or changes_variants.deleted_diagnostic_layers or changes_variants.changed_diagnostic_layers:
            return changes_variants
        return None


def add_subparser(subparsers: SubparsersList) -> None:
    parser = subparsers.add_parser(
        "compare",
        description="\n".join([
            "Compares two versions of diagnostic layers or databases with each other. Checks whether diagnostic services and its parameters have changed.",
            "",
            "Examples:",
            "  Comparison of two diagnostic layers:",
            "    odxtools compare ./path/to/database.pdx -v variant1 variant2",
            "  Comparison of two database versions:",
            "    odxtools compare ./path/to/database.pdx -db ./path/to/old-database.pdx",
            "  For more information use:",
            "    odxtools compare -h",
        ]),
        help="Compares two versions of diagnostic layers and/or databases with each other. Checks whether diagnostic services and its parameters have changed.",
        formatter_class=argparse.RawTextHelpFormatter,
    )
    _parser_utils.add_pdx_argument(parser)

    parser.add_argument(
        "-v",
        "--variants",
        nargs="+",
        metavar="VARIANT",
        required=False,
        default=None,
        help="Compare specified (ecu) variants to each other.",
    )

    parser.add_argument(
        "-db",
        "--database",
        nargs="+",
        default=None,
        metavar="DATABASE",
        required=False,
        help="Compare specified database file(s) to database file of first input argument.",
    )

    parser.add_argument(
        "-V",
        "--verbose",
        action="store_true",
        default=False,
        required=False,
        help="Show all variant and service details",
    )
    # TODO
    # Idea: provide folder with multiple pdx files as argument
    # -> load all pdx files in folder, sort them alphabetically, compare databases pairwaise
    # -> calculate metrics (number of added services, number of changed services, number of removed services, total number of services per ecu variant, ...)
    # -> display metrics graphically
    parser.add_argument(
        "-f",
        "--folder",
        #action="store_false",
        #default=True,
        metavar="FOLDER",
        required=False,
        help="Provide folder path containing multiple PDX files for pairwise comparison.",
    )
    parser.add_argument(
        "-o",
        "--output",
        #action="store_false",
        #default=True,
        metavar="RESULT",
        required=False,
        help="Write comparison results to JSON file.",
    )


def run(args: argparse.Namespace) -> None:

    task = Comparison()
    task.detailed = args.verbose

    db_names = [args.pdx_file if isinstance(args.pdx_file, str) else str(args.pdx_file[0])]

    if args.database:
        # compare specified databases
        # if args.variants is specified, filter considered diagnostic layers

        for name in args.database:
            db_names.append(name) if isinstance(name, str) else str(name[0])

        task.databases = [load_file(name) for name in db_names]
        diag_layer_names = {dl.short_name for db in task.databases for dl in db.diag_layers}

        if args.variants:
            task.diagnostic_layer_names = diag_layer_names.intersection(set(args.variants))

            for name in args.variants:
                if name not in task.diagnostic_layer_names:
                    rich_print(f"The variant [green3]'{name}'[/green3] could not be found!")
                    return

        else:
            task.diagnostic_layer_names = diag_layer_names

        task.db_indicator_1 = 0

        for db_idx, _ in enumerate(task.databases):
            if db_idx + 1 >= len(task.databases):
                break
            task.db_indicator_2 = db_idx + 1

            rich_print()
            rich_print(f"Changes in file [orange1]'{os.path.basename(db_names[0])}'[/orange1]")
            rich_print(
                f" (compared to [orange1]'{os.path.basename(db_names[db_idx + 1])}'[/orange1])")

            if task.detailed:
                if args.variants:
                    diag_layers_1 = [
                        dl for dl in task.databases[0].diag_layers
                        if dl.short_name in task.diagnostic_layer_names
                    ]
                    diag_layers_2 = [
                        dl for dl in task.databases[db_idx + 1].diag_layers
                        if dl.short_name in task.diagnostic_layer_names
                    ]
                else:
                    diag_layers_1 = task.databases[0].diag_layers
                    diag_layers_2 = task.databases[db_idx + 1].diag_layers
<<<<<<< HEAD

                task.print_dl_overview(filename=os.path.basename(db_names[0]), dls=diag_layers_1)
                task.print_dl_overview(
                    filename=os.path.basename(db_names[db_idx + 1]), dls=diag_layers_2)

=======

                task.print_dl_overview(filename=os.path.basename(db_names[0]), dls=diag_layers_1)
                task.print_dl_overview(
                    filename=os.path.basename(db_names[db_idx + 1]), dls=diag_layers_2)

>>>>>>> f23db9c4
            if (db_changes := task.compare_databases(task.databases[0],
                                                     task.databases[db_idx + 1])):
                task.print_database_changes(db_changes)

    elif args.variants:
        # no databases specified -> comparison of diagnostic layers

        odxdb = _parser_utils.load_file(args)
        task.databases = [odxdb]

        task.diagnostic_layers = [
            v for db in task.databases for variant in args.variants
            if (v := db.diag_layers.get(variant))
        ]
        task.diagnostic_layer_names = {dl.short_name for dl in task.diagnostic_layers}

        for name in args.variants:
            if name not in task.diagnostic_layer_names:
                rich_print(f"The variant [green3]'{name}'[/green3] could not be found!")
                return

        if task.detailed:
            task.print_dl_overview(
                filename=os.path.basename(
                    args.pdx_file if isinstance(args.pdx_file, str) else str(args.pdx_file[0])),
                dls=task.diagnostic_layers)

        for db_idx, dl in enumerate(task.diagnostic_layers):
            if db_idx + 1 >= len(task.diagnostic_layers):
                break

            rich_print()
            rich_print(
                f"Changes in diagnostic layer [green3]'{dl.short_name}'[/green3] [medium_spring_green]({dl.variant_type.value})[/medium_spring_green]"
<<<<<<< HEAD
            )
            rich_print(
                f" (compared to '[green3]{task.diagnostic_layers[db_idx+1].short_name}'[/green3] [medium_spring_green]({task.diagnostic_layers[db_idx+1].variant_type.value})[/medium_spring_green])"
            )
=======
            )
            rich_print(
                f" (compared to '[green3]{task.diagnostic_layers[db_idx+1].short_name}'[/green3] [medium_spring_green]({task.diagnostic_layers[db_idx+1].variant_type.value})[/medium_spring_green])"
            )
>>>>>>> f23db9c4
            if (dl_changes := task.compare_diagnostic_layers(dl,
                                                             task.diagnostic_layers[db_idx + 1])):
                task.print_dl_changes(dl_changes)

    elif args.folder:
        rich_print()
        pdx_files = []
        for file in os.listdir(args.folder):
            if file.lower().endswith(".pdx"):
                full_path = os.path.join(args.folder, file)
                pdx_files.append(full_path)
        
        for pdx in range(len(pdx_files) - 1):
            summary_results: List[Dict[str, Union[int, str, None]]] = []
            file_a = pdx_files[pdx]
            file_b = pdx_files[pdx + 1]
            db_changes = task.compare_databases([load_file(file_a)][0], [load_file(file_b)][0])
            
            summary: dict[str, Any] = {
                "new_layers": [],
                "deleted_layers": [],
                "service_changes": {}
            }
            deleted_diaglayer_objs: list[DiagLayer] = []
            changed_variant: list[DiagLayer] = []
            changed_variant_type: list[str] = []
            for variant in db_changes.deleted_diagnostic_layers:
                assert isinstance(variant, DiagLayer)
                deleted_diaglayer_objs.append(variant)
                changed_variant.append(variant)
                changed_variant_type.append(str(variant.variant_type.value))

            for layer in getattr(db_changes, "new_diagnostic_layers", []):
                summary["new_layers"].append({
                    "short_name": getattr(layer, "short_name", None),
                })

            for layer in getattr(db_changes, "deleted_diagnostic_layers", []):
                deleted_info = {
                    "services": [svc.short_name for svc in getattr(layer, "diag_comms_raw", [])],
                }
                summary["deleted_layers"].append(deleted_info)
            summary["service_changes"] = getattr(db_changes, "service_changes", {})
            summary_results.append({
                    "Variant Comparison":"",
                    "Variant Type": "",
                   "Services Added": len(summary["new_layers"]),
                    "Services Changed": len(summary["service_changes"]),
                    "Services Deleted": len(summary["deleted_layers"][0]["services"] if summary["deleted_layers"] else []),
                })
            
            rich_print(f"Changes in file '{file_a}")
            rich_print(f" (compared to '{file_b}')")

            rich_print()

            
            for db_idx, dl in enumerate(changed_variant):
                if db_idx + 1 > len(changed_variant):
                    break
                rich_print()
                summary_results[-1]["Variant Comparison"] = dl.short_name
                summary_results[-1]["Variant Type"] = changed_variant_type[db_idx]
                print_change_metrics(summary_results)
                if len(deleted_diaglayer_objs) > 1:
                    task.print_dl_changes(
                    task.compare_diagnostic_layers(deleted_diaglayer_objs[db_idx ],deleted_diaglayer_objs[db_idx + 1]))
            task.print_database_changes(db_changes)
            rich_print()<|MERGE_RESOLUTION|>--- conflicted
+++ resolved
@@ -6,10 +6,7 @@
 import os
 from collections.abc import Sequence
 from dataclasses import dataclass, field
-<<<<<<< HEAD
 from typing import Any, Dict, List, Union
-=======
->>>>>>> f23db9c4
 
 from rich import print as rich_print
 from rich.padding import Padding as RichPadding
@@ -35,12 +32,8 @@
 from ..unit import Unit
 from . import _parser_utils
 from ._parser_utils import SubparsersList
-<<<<<<< HEAD
 
 from ._print_utils import build_service_table, print_dl_metrics, print_service_parameters, print_change_metrics
-=======
-from ._print_utils import build_service_table, print_dl_metrics, print_service_parameters
->>>>>>> f23db9c4
 
 # name of the tool
 _odxtools_tool_name_ = "compare"
@@ -53,7 +46,7 @@
         default=None)
     new_value: AtomicOdxType | Sequence[AtomicOdxType] | Encoding | DataType | None = field(
         default=None)
-<<<<<<< HEAD
+
 
 
 @dataclass
@@ -64,18 +57,6 @@
 
 
 @dataclass
-=======
-
-
-@dataclass
-class ParameterChanges:
-    description: str  # description of change
-    changed_attributes: list[ParameterAttributeChanges] = field(
-        default_factory=list)  # detailed information on changed attribute of parameter
-
-
-@dataclass
->>>>>>> f23db9c4
 class ServiceChanges:
     service: DiagService  # The service whose parameters have changed
     changed_parameters_of_service: list[ParameterChanges] = field(default_factory=list)
@@ -206,7 +187,6 @@
                 rich_print(
                     f" [green3]{variant.short_name}[/green3] [medium_spring_green]({variant.variant_type.value})[/medium_spring_green]"
                 )
-<<<<<<< HEAD
 
         if changes_variants.changed_diagnostic_layers:
             rich_print()
@@ -216,17 +196,6 @@
                     f" [green3]{value.diag_layer}[/green3] [medium_spring_green]({value.diag_layer_type})[/medium_spring_green]"
                 )
 
-=======
-
-        if changes_variants.changed_diagnostic_layers:
-            rich_print()
-            rich_print("[blue]Changed diagnostic layers[/blue]: ")
-            for value in changes_variants.changed_diagnostic_layers:
-                rich_print(
-                    f" [green3]{value.diag_layer}[/green3] [medium_spring_green]({value.diag_layer_type})[/medium_spring_green]"
-                )
-
->>>>>>> f23db9c4
             # print changes of diagnostic services
             for value in changes_variants.changed_diagnostic_layers:
                 assert isinstance(value, DiagLayerChanges)
@@ -687,10 +656,7 @@
                                                     description=description,
                                                     changed_attributes=param_changes))
                         else:
-<<<<<<< HEAD
-
-=======
->>>>>>> f23db9c4
+
                             description = f"List of positive response parameters for service [magenta]'{service2.short_name}'[/magenta] is not identical"
                             changed_params.append(
                                 ParameterChanges(
@@ -713,10 +679,7 @@
                             old_value=[x.short_name for x in service2.positive_responses],
                             new_value=[x.short_name for x in service1.positive_responses])
                     ]))
-<<<<<<< HEAD
-
-=======
->>>>>>> f23db9c4
+
 
         # Negative Responses
         if len(service1.negative_responses) == len(service2.negative_responses):
@@ -736,10 +699,7 @@
                                                     description=description,
                                                     changed_attributes=param_changes))
                         else:
-<<<<<<< HEAD
-
-=======
->>>>>>> f23db9c4
+
                             description = f"List of negative response parameters for service [magenta]'{service2.short_name}'[/magenta] is not identical"
                             changed_params.append(
                                 ParameterChanges(
@@ -809,7 +769,6 @@
 
                     # get related diagnostic service for request
                     service2 = dl2.services[dl2_request_prefixes.index(rq_prefix)]
-<<<<<<< HEAD
 
                     # save information about changes in ServiceDiff object
                     service_spec.renamed_services.append(
@@ -823,21 +782,6 @@
                     if (detailed_information := self.compare_services(service1, service2)):
                         service_spec.services_with_parameter_changes.append(detailed_information)
 
-=======
-
-                    # save information about changes in ServiceDiff object
-                    service_spec.renamed_services.append(
-                        RenamedService(
-                            old_service_name=service2.short_name,
-                            new_service_name=service1.short_name,
-                            new_service_object=service1))
-
-                    # compare request, pos. response and neg. response parameters of diagnostic services &
-                    # add information about changed diagnostic service parameters to ServiceDiff object
-                    if (detailed_information := self.compare_services(service1, service2)):
-                        service_spec.services_with_parameter_changes.append(detailed_information)
-
->>>>>>> f23db9c4
                 elif rq_prefix not in dl2_request_prefixes or service1.short_name not in dl2_service_names:
                     service_spec.new_services.append(service1)
 
@@ -1021,19 +965,11 @@
                 else:
                     diag_layers_1 = task.databases[0].diag_layers
                     diag_layers_2 = task.databases[db_idx + 1].diag_layers
-<<<<<<< HEAD
 
                 task.print_dl_overview(filename=os.path.basename(db_names[0]), dls=diag_layers_1)
                 task.print_dl_overview(
                     filename=os.path.basename(db_names[db_idx + 1]), dls=diag_layers_2)
 
-=======
-
-                task.print_dl_overview(filename=os.path.basename(db_names[0]), dls=diag_layers_1)
-                task.print_dl_overview(
-                    filename=os.path.basename(db_names[db_idx + 1]), dls=diag_layers_2)
-
->>>>>>> f23db9c4
             if (db_changes := task.compare_databases(task.databases[0],
                                                      task.databases[db_idx + 1])):
                 task.print_database_changes(db_changes)
@@ -1068,17 +1004,10 @@
             rich_print()
             rich_print(
                 f"Changes in diagnostic layer [green3]'{dl.short_name}'[/green3] [medium_spring_green]({dl.variant_type.value})[/medium_spring_green]"
-<<<<<<< HEAD
             )
             rich_print(
                 f" (compared to '[green3]{task.diagnostic_layers[db_idx+1].short_name}'[/green3] [medium_spring_green]({task.diagnostic_layers[db_idx+1].variant_type.value})[/medium_spring_green])"
             )
-=======
-            )
-            rich_print(
-                f" (compared to '[green3]{task.diagnostic_layers[db_idx+1].short_name}'[/green3] [medium_spring_green]({task.diagnostic_layers[db_idx+1].variant_type.value})[/medium_spring_green])"
-            )
->>>>>>> f23db9c4
             if (dl_changes := task.compare_diagnostic_layers(dl,
                                                              task.diagnostic_layers[db_idx + 1])):
                 task.print_dl_changes(dl_changes)
