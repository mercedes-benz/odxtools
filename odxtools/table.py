# SPDX-License-Identifier: MIT
# Copyright (c) 2022 MBition GmbH

import abc
from dataclasses import dataclass
from typing import Optional, List, Dict, Any, Iterable

from odxtools.utils import read_description_from_odx

from .dataobjectproperty import DopBase
from .globals import logger


class TableBase(abc.ABC):
    """ Base class for all Tables."""

    def __init__(self, id: str, short_name: str, long_name=None):
        self.id = id
        self.short_name = short_name
        self.long_name = long_name


@dataclass
class TableRow:
    """This class represents a TABLE-ROW."""

    id: str
    short_name: str
    long_name: str
    key: int
    structure_ref: Optional[str] = None
    dop_ref: Optional[str] = None
    description: Optional[str] = None
    semantic: Optional[str] = None

    def __post_init__(self):
        self._structure: Optional[DopBase] = None
        self._dop: Optional[DopBase] = None

    def _resolve_references(self, id_lookup: Dict[str, Any]) -> None:
        if self.structure_ref is not None:
            self._structure = id_lookup.get(self.structure_ref)
            if self._structure is None:
                logger.warning(
                    f"STRUCTURE-REF '{self.structure_ref}' could not be resolved in TABLE-ROW."
                )
        if self.dop_ref is not None:
            self._dop = id_lookup.get(self.dop_ref)
            if self._dop is None:
                logger.warning(
                    f"DATA-OBJECT-PROP-REF '{self.dop_ref}' could not be resolved in TABLE-ROW."
                )

    @property
    def structure(self) -> Optional[DopBase]:
        """The structure associated with this table row."""
        return self._structure

    @property
    def dop(self) -> Optional[DopBase]:
        """The dop object resolved by dop_ref."""
        return self._dop

    def __repr__(self) -> str:
        return (
            f"TableRow('{self.short_name}', "
            + ", ".join(
                [
                    f"key='{self.key}'",
                    f"structure_ref='{self.structure_ref}'",
                    f"dop_ref='{self.dop_ref}'",
                ]
            )
            + ")"
        )

class Table(TableBase):
    """This class represents a TABLE."""

    def __init__(
        self,
        id: str,
        short_name: str,
        table_rows: List[TableRow],
        table_row_refs: Optional[List[str]] = None,
        long_name: Optional[str] = None,
        key_dop_ref: Optional[str] = None,
        description: Optional[str] = None,
        semantic: Optional[str] = None,
    ):
<<<<<<< HEAD
        super().__init__(id=id, short_name=short_name, long_name=long_name)
        self.table_rows = table_rows
        self.key_dop_ref = key_dop_ref
=======
        super().__init__(
            id=id, short_name=short_name, long_name=long_name, key_dop_ref=key_dop_ref
        )
        self._local_table_rows = table_rows
        self._ref_table_rows: List[TableRow] = []
        self._table_row_refs = table_row_refs or []
>>>>>>> d3b2bc40
        self._key_dop = None
        self.description = description
        self.semantic = semantic

    @property
    def key_dop(self) -> Optional[DopBase]:
        """The key data object property associated with this table."""
        return self._key_dop

    @property
    def table_rows(self) -> Iterable[TableRow]:
        """The table rows (both local and referenced) in this table."""
        return self._local_table_rows + self._ref_table_rows

    def _build_id_lookup(self):
        id_lookup = {}
        id_lookup.update({table_row.id: table_row for table_row in self.table_rows})
        return id_lookup

    def _resolve_references(self, id_lookup: Dict[str, Any]) -> None:
<<<<<<< HEAD
        if self.key_dop_ref is not None:
            self._key_dop = id_lookup.get(self.key_dop_ref)
            if self._key_dop is None:
                logger.warning(
                    f"KEY-DOP-REF '{self.key_dop_ref!r}' could not be resolved in TABLE."
                )
        for table_row in self.table_rows:
=======
        self._key_dop = id_lookup.get(self.key_dop_ref)
        if self._key_dop is None and self.key_dop_ref is not None:
            logger.warning(f"KEY-DOP-REF '{self.key_dop_ref!r}' could not be resolved.")

        for table_row in self._local_table_rows:
>>>>>>> d3b2bc40
            table_row._resolve_references(id_lookup)

        self._ref_table_rows = []
        for ref in self._table_row_refs:
            tr = id_lookup.get(ref)
            if isinstance(tr, TableRow):
                self._ref_table_rows.append(tr)

    def __repr__(self) -> str:
        return (
            f"Table('{self.short_name}', "
            + ", ".join(
                [f"table_rows='{self.table_rows}'", f"key_dop_ref='{self.key_dop_ref}'"]
            )
            + ")"
        )


def _get_common_props(et_element):
    description = read_description_from_odx(et_element.find("DESC"))
    return dict(
        id=et_element.get("ID"),
        short_name=et_element.findtext("SHORT-NAME"),
        long_name=et_element.findtext("LONG-NAME"),
        semantic=et_element.get("SEMANTIC"),
        description=description,
    )


def read_table_row_from_odx(et_element):
    """Reads a TABLE-ROW."""
    key = et_element.find("KEY").text
    structure_ref = None
    if et_element.find("STRUCTURE-REF") is not None:
        structure_ref = et_element.find("STRUCTURE-REF").get("ID-REF")
    dop_ref = None
    if et_element.find("DATA-OBJECT-PROP-REF") is not None:
        dop_ref = et_element.find("DATA-OBJECT-PROP-REF").get("ID-REF")

    table_row = TableRow(
        key=key,
        structure_ref=structure_ref,
        dop_ref=dop_ref,
        **_get_common_props(et_element)
    )

    return table_row


def read_table_from_odx(et_element):
    """Reads a TABLE."""
    short_name = et_element.find("SHORT-NAME").text
    key_dop_ref = None
    if et_element.find("KEY-DOP-REF") is not None:
        key_dop_ref = et_element.find("KEY-DOP-REF").get("ID-REF")
    logger.debug("Parsing TABLE " + short_name)

    table_rows = [
        read_table_row_from_odx(el) for el in et_element.iterfind("TABLE-ROW")
    ]

    table_row_refs = [
        el.get('ID-REF') for el in et_element.iterfind("TABLE-ROW-REF")
    ]

    table = Table(
        key_dop_ref=key_dop_ref,
        table_rows=table_rows,
        table_row_refs=table_row_refs,
        **_get_common_props(et_element)
    )

    return table<|MERGE_RESOLUTION|>--- conflicted
+++ resolved
@@ -88,18 +88,13 @@
         description: Optional[str] = None,
         semantic: Optional[str] = None,
     ):
-<<<<<<< HEAD
-        super().__init__(id=id, short_name=short_name, long_name=long_name)
-        self.table_rows = table_rows
-        self.key_dop_ref = key_dop_ref
-=======
         super().__init__(
-            id=id, short_name=short_name, long_name=long_name, key_dop_ref=key_dop_ref
+            id=id, short_name=short_name, long_name=long_name
         )
         self._local_table_rows = table_rows
         self._ref_table_rows: List[TableRow] = []
         self._table_row_refs = table_row_refs or []
->>>>>>> d3b2bc40
+        self.key_dop_ref = key_dop_ref
         self._key_dop = None
         self.description = description
         self.semantic = semantic
@@ -120,21 +115,13 @@
         return id_lookup
 
     def _resolve_references(self, id_lookup: Dict[str, Any]) -> None:
-<<<<<<< HEAD
         if self.key_dop_ref is not None:
             self._key_dop = id_lookup.get(self.key_dop_ref)
             if self._key_dop is None:
                 logger.warning(
                     f"KEY-DOP-REF '{self.key_dop_ref!r}' could not be resolved in TABLE."
                 )
-        for table_row in self.table_rows:
-=======
-        self._key_dop = id_lookup.get(self.key_dop_ref)
-        if self._key_dop is None and self.key_dop_ref is not None:
-            logger.warning(f"KEY-DOP-REF '{self.key_dop_ref!r}' could not be resolved.")
-
         for table_row in self._local_table_rows:
->>>>>>> d3b2bc40
             table_row._resolve_references(id_lookup)
 
         self._ref_table_rows = []
