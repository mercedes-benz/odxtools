--- conflicted
+++ resolved
@@ -12,11 +12,6 @@
 from .odxlink import OdxDocFragment, OdxLinkDatabase, OdxLinkId, OdxLinkRef
 from .specialdatagroup import SpecialDataGroup
 from .tablerow import TableRow
-<<<<<<< HEAD
-from .utils import short_name_as_id
-=======
-from .utils import create_description_from_et
->>>>>>> 1381e3fa
 
 if TYPE_CHECKING:
     from .diaglayer import DiagLayer
